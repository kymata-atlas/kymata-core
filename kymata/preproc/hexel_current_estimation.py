--- conflicted
+++ resolved
@@ -186,70 +186,41 @@
     inverse_operator_dir = Path(hexel_current_reconstruction_dir, "inverse-operators")
     inverse_operator_dir.mkdir(exist_ok=True)
 
-<<<<<<< HEAD
-    # # Compute forward solution
+    # Compute forward solution
     # for participant in list_of_participants:
-    #      fwd = mne.make_forward_solution(
-    #          # Path(Path(path.abspath("")), "data",
-    #          Path(data_root_dir,
-    #               dataset_directory_name,
-    #               'raw_emeg', participant, participant +
-    #               '_run1_raw.fif'), # note this file is only used for the sensor positions.
-    #          trans=Path(coregistration_dir, participant + '-trans.fif'),
-    #          src=Path(src_dir, participant + '_ico5-src.fif'),
-    #          bem=Path(mri_structurals_directory, participant, "bem", participant + '-5120-5120-5120-bem-sol.fif'),
-    #          meg=config['meg'],
-    #          eeg=config['eeg'],
-    #          mindist=5.0,
-    #          n_jobs=None,
-    #          verbose=True
-    #      )
-    #      print(fwd)
-    #      if config['meg'] and config['eeg']:
-    #          mne.write_forward_solution(Path(forward_sol_dir, participant + '-fwd.fif'), fwd, overwrite=True)
-    #      elif config['meg']:
-    #          mne.write_forward_solution(Path(forward_sol_dir, participant + '-fwd-megonly.fif'), fwd)
-    #      elif config['eeg']:
-    #          mne.write_forward_solution(Path(forward_sol_dir, participant + '-fwd-eegonly.fif'), fwd)
-    #      else:
-    #          raise Exception('eeg and meg in the dataset_config file cannot be both False')
-=======
-    # Compute forward solution
-    for participant in list_of_participants:
-        fwd = mne.make_forward_solution(
-            # Path(Path(path.abspath("")), "data",
-            Path(data_root_dir,
-                 dataset_directory_name,
-                 'raw_emeg', participant, participant +
-                 '_run1_raw.fif'),  # note this file is only used for the sensor positions.
-            trans=Path(coregistration_dir, participant + '-trans.fif'),
-            src=Path(src_dir, participant + '_ico5-src.fif'),
-            bem=Path(mri_structurals_directory, participant, "bem", participant + '-5120-5120-5120-bem-sol.fif'),
-            meg=config['meg'],
-            eeg=config['eeg'],
-            mindist=5.0,
-            n_jobs=None,
-            verbose=True
-        )
-        print(fwd)
-
-        # restrict forward vertices to those that make up cortex (i.e. all vertices that are in the annot file,
-        # which does not include those in the medial wall)
-        labels = mne.read_labels_from_annot(subject=participant,
-                                            subjects_dir=mri_structurals_directory,
-                                            parc='aparc',
-                                            hemi='both')
-        fwd = mne.forward.restrict_forward_to_label(fwd, labels) 
-
-        if config['meg'] and config['eeg']:
-            mne.write_forward_solution(Path(forward_sol_dir, participant + '-fwd.fif'), fwd=fwd, overwrite=True)
-        elif config['meg']:
-            mne.write_forward_solution(Path(forward_sol_dir, participant + '-megonly-fwd.fif'), fwd=fwd)
-        elif config['eeg']:
-            mne.write_forward_solution(Path(forward_sol_dir, participant + '-eegonly-fwd.fif'), fwd=fwd)
-        else:
-            raise Exception('eeg and meg in the dataset_config file cannot be both False')
->>>>>>> 253d3816
+    #     fwd = mne.make_forward_solution(
+    #         # Path(Path(path.abspath("")), "data",
+    #         Path(data_root_dir,
+    #              dataset_directory_name,
+    #              'raw_emeg', participant, participant +
+    #              '_run1_raw.fif'),  # note this file is only used for the sensor positions.
+    #         trans=Path(coregistration_dir, participant + '-trans.fif'),
+    #         src=Path(src_dir, participant + '_ico5-src.fif'),
+    #         bem=Path(mri_structurals_directory, participant, "bem", participant + '-5120-5120-5120-bem-sol.fif'),
+    #         meg=config['meg'],
+    #         eeg=config['eeg'],
+    #         mindist=5.0,
+    #         n_jobs=None,
+    #         verbose=True
+    #     )
+    #     print(fwd)
+
+    #     # restrict forward vertices to those that make up cortex (i.e. all vertices that are in the annot file,
+    #     # which does not include those in the medial wall)
+    #     labels = mne.read_labels_from_annot(subject=participant,
+    #                                         subjects_dir=mri_structurals_directory,
+    #                                         parc='aparc',
+    #                                         hemi='both')
+    #     fwd = mne.forward.restrict_forward_to_label(fwd, labels) 
+
+    #     if config['meg'] and config['eeg']:
+    #         mne.write_forward_solution(Path(forward_sol_dir, participant + '-fwd.fif'), fwd=fwd, overwrite=True)
+    #     elif config['meg']:
+    #         mne.write_forward_solution(Path(forward_sol_dir, participant + '-megonly-fwd.fif'), fwd=fwd)
+    #     elif config['eeg']:
+    #         mne.write_forward_solution(Path(forward_sol_dir, participant + '-eegonly-fwd.fif'), fwd=fwd)
+    #     else:
+    #         raise Exception('eeg and meg in the dataset_config file cannot be both False')
 
     # Compute inverse operator
 
@@ -271,25 +242,16 @@
 
         # Read noise covariance matrix
         if config['duration'] is None or config['cov_method'] != 'emptyroom':
-<<<<<<< HEAD
             if config['diagonal_only']:
                 noise_cov = mne.read_cov(str(Path(
-                    interim_preprocessing_directory,
-                    '3_evoked_sensor_data',
-                    'covariance_grand_average',
+                    hexel_current_reconstruction_dir,
+                    'noise_covariance_files',
                     participant + "-" + config['cov_method'] + '-diag' + '-cov.fif')))
             else:                    
                 noise_cov = mne.read_cov(str(Path(
-                    interim_preprocessing_directory,
-                    '3_evoked_sensor_data',
-                    'covariance_grand_average',
+                    hexel_current_reconstruction_dir,
+                    'noise_covariance_files',
                     participant + "-" + config['cov_method'] + '-cov.fif')))
-=======
-            noise_cov = mne.read_cov(str(Path(
-                hexel_current_reconstruction_dir,
-                'noise_covariance_files',
-                participant + "-" + config['cov_method'] + '-cov.fif')))
->>>>>>> 253d3816
         else:
             noise_cov = mne.read_cov(str(Path(
                 hexel_current_reconstruction_dir,
@@ -312,7 +274,6 @@
             use_cps=True
         )
         if config['meg'] and config['eeg']:
-<<<<<<< HEAD
             if config['diagonal_only']:
                 mne.minimum_norm.write_inverse_operator(
                     str(Path(
@@ -325,13 +286,6 @@
                             inverse_operator_dir,
                             participant + '_ico5-3L-loose02-cps-nodepth-' + config['cov_method'] + '-inv.fif')),
                     inverse_operator, overwrite=True)
-=======
-            mne.minimum_norm.write_inverse_operator(
-                str(Path(
-                    inverse_operator_dir,
-                    participant + '_ico5-3L-loose02-cps-nodepth-' + config['cov_method'] + '-inv.fif')),
-                inverse_operator, overwrite=True)
->>>>>>> 253d3816
         elif config['meg']:
             if config['duration'] is None:
                 mne.minimum_norm.write_inverse_operator(
@@ -378,7 +332,6 @@
     for participant in list_of_participants:
 
         # First compute morph matrices for participant
-<<<<<<< HEAD
         if config['eeg'] == False and config['meg']== True:
 
             morphmap_filename = Path(interim_preprocessing_directory,
@@ -455,65 +408,7 @@
 
             morphmap_filename = Path(morph_map_dir, participant + "_fsaverage_morph.h5")
 
-            # First compute morph matrices for participant
-            if not path.isfile(morphmap_filename):
-                
-                # read the src space not from the original but from the version in fwd or
-                # inv, incase any vertices have been removed due to proximity to the scalp
-                # https://mne.tools/stable/auto_tutorials/forward/30_forward.html#sphx-glr-auto-tutorials-forward-30-forward-py
-                fwd = mne.read_forward_solution(Path(
-                    forward_sol_dir,
-                    participant + '-fwd.fif'))
-                src_from = fwd['src']
-                
-                src_to = mne.read_source_spaces(Path(
-                    src_dir,
-                    'fsaverage_ico5-src.fif'))
-
-                morph = mne.compute_source_morph(
-                    src_from,
-                    subject_from=participant,
-                    subject_to="fsaverage",
-                    src_to=src_to,
-                    subjects_dir=mri_structurals_directory,
-                )
-                morph.save(morphmap_filename)
-
-            else:
-                _logger.info("Morph maps already created")
-
-
-def average_participants_hexel_currents(participants, inputstream):
-    from functools import reduce
-
-    dataset_root = Path('/imaging/at03/NKG_Data_Sets/DATASET_3-01_visual-and-auditory/')
-
-    with Path(dataset_root, 'items.txt').open("r") as f:
-        words = list(f.read().split())
-
-    stc_dir = Path(dataset_root,
-                   '4-single-trial-source-data',
-                   'vert10242-nodepth-diagonly-snr1-signed-fsaverage-baselineNone',
-                   inputstream)
-
-    for w in words:
-        stcs = [
-            mne.read_source_estimate(
-                str(Path(stc_dir, f"{subject}{w}-lh.stc")),
-                subject='fsaverage')
-            for subject in participants
-        ]
-
-        # take mean average
-        stc_avg = reduce(lambda x, y: x + y, stcs)
-        stc_avg /= len(stcs)
-        stc_avg.save(str(Path(
-            dataset_root,
-            '5-averaged-by-trial-data',
-            'vert10242-nodepth-diagonly-snr1-signed-fsaverage-baselineNone',
-            inputstream,
-            w)))
-=======
+        # First compute morph matrices for participant
         if not path.isfile(morphmap_filename):
 
             # read the src space not from the original but from the version in fwd or
@@ -537,5 +432,4 @@
             )
             morph.save(morphmap_filename)
         else:
-            _logger.info("Morph maps already created")
->>>>>>> 253d3816
+            _logger.info("Morph maps already created")