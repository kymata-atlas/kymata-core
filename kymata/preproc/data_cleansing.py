--- conflicted
+++ resolved
@@ -406,11 +406,8 @@
             raw_combined = mne.concatenate_raws(raws=cleaned_raws, preload=True)
             del cleaned_raws, raw_cropped
             raw_epoch = mne.make_fixed_length_epochs(raw_combined, duration=800, preload=True, reject_by_annotation=False)
-<<<<<<< HEAD
             del raw_combined
-=======
             raw_epoch.set_eeg_reference(ref_channels='average', projection=True, verbose=False)
->>>>>>> 253d3816
             cov_eeg = mne.compute_covariance(raw_epoch, tmin=0, tmax=None, method=reg_method, return_estimators=True)
             del raw_epoch
 
