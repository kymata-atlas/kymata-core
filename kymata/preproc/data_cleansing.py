import os.path
from logging import getLogger
from typing import Optional

from colorama import Fore, Style
import mne
from numpy import nanmin
from numpy.typing import NDArray
from pandas import DataFrame, Index
from pathlib import Path
from matplotlib import pyplot as plt
import seaborn as sns

from kymata.io.cli import print_with_color, input_with_color
from kymata.io.config import load_config, modify_param_config
from kymata.io.file import PathType

_logger = getLogger(__name__)

CHANNEL_TRIGGER = 'STI101'
TRIGGER_REP_ONSET  = 3


def run_first_pass_cleansing_and_maxwell_filtering(list_of_participants: list[str],
                                                   data_root_dir: str,
                                                   dataset_directory_name: str,
                                                   n_runs: int,
                                                   emeg_machine_used_to_record_data: str,
                                                   skip_maxfilter_if_previous_runs_exist: bool,
                                                   automatic_bad_channel_detection_requested: bool,
                                                   supress_excessive_plots_and_prompts: bool,
                                                   raw_emeg_path: Optional[Path] = None,
                                                   processed_path: Optional[Path] = None,
                                                   ) -> None:

    if raw_emeg_path is None:
        raw_emeg_path = Path(data_root_dir, dataset_directory_name, "raw_emeg")
    if processed_path is None:
        processed_path = Path(data_root_dir, dataset_directory_name, "interim_preprocessing_files", "1_maxfiltered")
        processed_path.mkdir(exist_ok=True)

    for participant in list_of_participants:
        config_path = Path(raw_emeg_path, participant, f"{participant}_recording_config.yaml")
        for run in range(1, n_runs + 1):

            # set filename. (Use .fif.gz extension to use gzip to compress)
            saved_maxfiltered_path = Path(processed_path, f"{participant}_run{run!s}_raw_sss.fif")

            if skip_maxfilter_if_previous_runs_exist and saved_maxfiltered_path.exists():

                print_with_color(f"Skipping first pass filtering and Maxfiltering for {participant} [Run {str(run)}]...", Fore.GREEN)

            else:
                # Preprocessing Participant and run info
                print_with_color(f"Loading participant {participant} [Run {str(run)}]...", Fore.GREEN)

                # Load data
                print_with_color("   Loading Raw data...", Fore.GREEN)

                raw_fif_data = mne.io.Raw(Path(raw_emeg_path, participant, f"{participant}_run{run!s}_raw.fif"),
                                          preload=True)

                # Rename any channels that require it, and their type
                recording_config = load_config(config_path)
                ecg_and_eog_channel_name_and_type_overwrites = recording_config[
                    'ECG_and_EOG_channel_name_and_type_overwrites']

                # Set EOG and ECG types for clarity (normally shouldn't change anything, but we do it anyway)
                ecg_and_eog_channel_type_overwrites = {}
                for key, value in ecg_and_eog_channel_name_and_type_overwrites.items():
                    ecg_and_eog_channel_type_overwrites[key] = value["new_type"]
                raw_fif_data.set_channel_types(ecg_and_eog_channel_type_overwrites, verbose=None)

                # Set EOG and ECG names for clarity
                ecg_and_eog_channel_name_overwrites = {}
                for key, value in ecg_and_eog_channel_name_and_type_overwrites.items():
                    ecg_and_eog_channel_name_overwrites[key] = value["new_name"]
                raw_fif_data.rename_channels(ecg_and_eog_channel_name_overwrites, allow_duplicates=False)

                # Set bad channels (manually)
                print_with_color("   Setting bad channels...", Fore.GREEN)
                print_with_color("   ...manual", Fore.GREEN)

                raw_fif_data.info['bads'] = recording_config['bad_channels']

                response = input_with_color(
                    "Would you like to see the raw data? Recommended if you want to confirm" +
                    " ECG, HEOG, VEOG are correct, and to mark further EEG bads (they will be saved directly) " +
                    " (y/n)", Fore.MAGENTA)
                if response == "y":
                    print("...Plotting Raw data.")
                    mne.viz.plot_raw(raw_fif_data, scalings='auto', block=True)
                else:
                    print("...assuming you want to continue without looking at the raw data.")

                # Write back selected bad channels back to participant's config .yaml file
                modify_param_config(config_path,
                                    'bad_channels',
                                    [str(item) for item in sorted(raw_fif_data.info['bads'])])

                # Get the head positions
                chpi_amplitudes = mne.chpi.compute_chpi_amplitudes(raw_fif_data)
                chpi_locs = mne.chpi.compute_chpi_locs(raw_fif_data.info, chpi_amplitudes)
                head_pos_data = mne.chpi.compute_head_pos(raw_fif_data.info, chpi_locs, verbose=True)

                print_with_color("   Removing CHPI ...", Fore.GREEN)

                # Remove hpi & line
                raw_fif_data = mne.chpi.filter_chpi(raw_fif_data, include_line=False)

                print_with_color("   Removing mains component (50Hz and harmonics) from MEG & EEG...", Fore.GREEN)

                raw_fif_data.compute_psd(tmax=1000000, fmax=500, average='mean').plot()

                # note that EEG and MEG do not have the same frequencies, so we remove them seperately
                meg_picks = mne.pick_types(raw_fif_data.info, meg=True)
                meg_freqs = (50, 100, 120, 150, 200, 240, 250, 360, 400, 450)
                raw_fif_data = raw_fif_data.notch_filter(freqs=meg_freqs, picks=meg_picks)

                eeg_picks = mne.pick_types(raw_fif_data.info, eeg=True)
                eeg_freqs = (50, 150, 250, 300, 350, 400, 450)
                raw_fif_data = raw_fif_data.notch_filter(freqs=eeg_freqs, picks=eeg_picks)

                raw_fif_data.compute_psd(tmax=1000000, fmax=500, average='mean').plot()

                if automatic_bad_channel_detection_requested:
                    print_with_color("   ...automatic", Fore.GREEN)
                    raw_fif_data = apply_automatic_bad_channel_detection(raw_fif_data, emeg_machine_used_to_record_data)

                # Apply SSS and movement compensation
                print_with_color("   Applying SSS and movement compensation...", Fore.GREEN)

                fine_cal_file = str(Path(Path(__file__).parent.parent.parent, 'kymata-core-data', 'cbu_specific_files/SSS/sss_cal_' + emeg_machine_used_to_record_data + '.dat'))
                crosstalk_file = str(Path(Path(__file__).parent.parent.parent, 'kymata-core-data', 'cbu_specific_files/SSS/ct_sparse_' + emeg_machine_used_to_record_data + '.fif'))
                
                if not supress_excessive_plots_and_prompts:
                    mne.viz.plot_head_positions(
                        head_pos_data, mode='field', destination=raw_fif_data.info['dev_head_t'], info=raw_fif_data.info)

                raw_fif_data_sss_movecomp_tr = mne.preprocessing.maxwell_filter(
                    raw_fif_data,
                    cross_talk=crosstalk_file,
                    calibration=fine_cal_file,
                    head_pos=head_pos_data,
                    coord_frame='head',
                    st_correlation=0.980,
                    st_duration=10,
                    destination=(0, 0, 0.04),
                    verbose=True)

                raw_fif_data_sss_movecomp_tr.save(saved_maxfiltered_path, fmt='short')


def run_second_pass_cleansing_and_eog_removal(list_of_participants: list[str],
                                              data_root_dir: str,
                                              dataset_directory_name: str,
                                              n_runs: int,
                                              remove_ecg: bool,
                                              remove_veoh_and_heog: bool,
                                              skip_ica_if_previous_runs_exist: bool,
                                              supress_excessive_plots_and_prompts: bool,
                                              ):

    cleaned_dir = Path(data_root_dir, dataset_directory_name, "interim_preprocessing_files", "2_cleaned")
    cleaned_dir.mkdir(exist_ok=True)

    for participant in list_of_participants:
        for run in range(1, n_runs + 1):

            saved_cleaned_path = Path(cleaned_dir, participant, "_run", str(run), '_cleaned_raw.fif.gz')
            
            if skip_ica_if_previous_runs_exist and os.path.isfile(saved_cleaned_path):

                print_with_color(f"Skipping second pass cleaning (ICA) for {participant} [Run {str(run)}]...", Fore.GREEN)

            else:

                # Preprocessing Participant and run info
                print_with_color(f"Loading participant {participant} [Run {str(run)}]...", Fore.GREEN)

                # set filename. (Use .fif.gz extension to use gzip to compress)
                saved_maxfiltered_filename = data_root_dir + dataset_directory_name + '/interim_preprocessing_files/1_maxfiltered/' + participant + "_run" + str(
                    run) + '_raw_sss.fif'

                # Load data
                print_with_color("   Loading Raw data...", Fore.GREEN)

                raw_fif_data_sss_movecomp_tr = mne.io.Raw(saved_maxfiltered_filename, preload=True)

                if not supress_excessive_plots_and_prompts:
                    response = input_with_color(
                        "Would you like to see the SSS, movement compensated, raw data data? (y/n)",
                        Fore.MAGENTA)
                    if response == "y":
                        print("...Plotting Raw data.")
                        mne.viz.plot_raw(raw_fif_data_sss_movecomp_tr, block=True)
                    else:
                        print("[y] not pressed. Assuming you want to continue without looking at the raw data.")

                # EEG channel interpolation
                print_with_color("   Interpolating EEG...", Fore.GREEN)

                print("Bads channels: " + str(raw_fif_data_sss_movecomp_tr.info["bads"]))

                # Channels marked as “bad” have been effectively repaired by SSS,
                # eliminating the need to perform MEG interpolation.

                raw_fif_data_sss_movecomp_tr = raw_fif_data_sss_movecomp_tr.interpolate_bads(reset_bads=True,
                                                                                            mode='accurate')

                # Use common average reference, not the nose reference.
                print_with_color("   Use common average EEG reference...", Fore.GREEN)

                # raw_fif_data_sss_movecomp_tr = raw_fif_data_sss_movecomp_tr.set_eeg_reference(ref_channels='average')

                # remove very slow drift
                print_with_color("   Removing slow drift...", Fore.GREEN)
                raw_fif_data_sss_movecomp_tr = raw_fif_data_sss_movecomp_tr.filter(l_freq=0.1, h_freq=None, picks=None)

                # Remove ECG, VEOH and HEOG

                if remove_ecg or remove_veoh_and_heog:

                    # remove both frequencies faster than 40Hz and slow drift less than 1hz
                    filt_raw = raw_fif_data_sss_movecomp_tr.copy().filter(l_freq=1., h_freq=40)

                    ica = mne.preprocessing.ICA(n_components=30, method='fastica', max_iter='auto', random_state=97)
                    ica.fit(filt_raw)

                    explained_var_ratio = ica.get_explained_variance_ratio(filt_raw)
                    for channel_type, ratio in explained_var_ratio.items():
                        print(
                            f'   Fraction of {channel_type} variance explained by all components: '
                            f'   {ratio}'
                        )

                    ica.exclude = []

                    if supress_excessive_plots_and_prompts:
                         _remove_ecg_eog(filt_raw, ica)

                    else:
                        if remove_ecg:
                            _remove_ecg(filt_raw, ica)

                        if remove_veoh_and_heog:
                            _remove_veoh_and_heog(filt_raw, ica)

                    ica.apply(raw_fif_data_sss_movecomp_tr)

                    if not supress_excessive_plots_and_prompts:
                        mne.viz.plot_raw(raw_fif_data_sss_movecomp_tr)

                raw_fif_data_sss_movecomp_tr.save(Path(cleaned_dir, participant + "_run" + str(run) + '_cleaned_raw.fif.gz'),
                    overwrite=True)


def _remove_veoh_and_heog(filt_raw, ica):
    """
    Note: mutates `ica`.
    """
    print("   ...Starting EOG removal.")
    eog_evoked = mne.preprocessing.create_eog_epochs(filt_raw).average()
    eog_evoked.apply_baseline(baseline=(None, -0.2))
    eog_evoked.plot_joint()
    # find which ICs match the EOG pattern
    eog_indices, eog_scores = ica.find_bads_eog(filt_raw)
    ica.exclude += eog_indices
    # plot ICs applied to raw data, with EOG matches highlighted
    ica.plot_sources(filt_raw, show_scrollbars=True)
    # barplot of ICA component "EOG match" scores
    ica.plot_scores(eog_scores)
    # plot diagnostics
    ica.plot_properties(filt_raw, picks=eog_indices)
    # plot ICs applied to the averaged EOG epochs, with EOG matches highlighted
    ica.plot_sources(eog_evoked)
    # blinks
    ica.plot_overlay(filt_raw, exclude=eog_indices, picks='eeg')


def _remove_ecg(filt_raw, ica):
    """
    Note: mutates `ica`.
    """
    print_with_color("   Starting ECG removal...", Fore.GREEN)
    ecg_evoked = mne.preprocessing.create_ecg_epochs(filt_raw).average()
    ecg_evoked.apply_baseline(baseline=(None, -0.2))
    ecg_evoked.plot_joint()
    # find which ICs match the ECG pattern
    ecg_indices, ecg_scores = ica.find_bads_ecg(filt_raw)
    ica.exclude = ecg_indices
    # plot ICs applied to raw data, with ECG matches highlighted
    ica.plot_sources(filt_raw, show_scrollbars=True)
    # barplot of ICA component "ECG match" scores
    ica.plot_scores(ecg_scores)
    # plot diagnostics
    ica.plot_properties(filt_raw, picks=ecg_indices)
    # plot ICs applied to the averaged ECG epochs, with ECG matches highlighted
    ica.plot_sources(ecg_evoked)
    # heartbeats
    ica.plot_overlay(filt_raw, exclude=ica.exclude, picks='mag')


def _remove_ecg_eog(filt_raw, ica):
    """
    Note: mutates `ica`.
    """
    print_with_color("   Starting ECG and EOG removal...", Fore.GREEN)
    ecg_indices, ecg_scores = ica.find_bads_ecg(filt_raw)
    eog_indices, eog_scores = ica.find_bads_eog(filt_raw)
    ica.exclude = ecg_indices
    ica.exclude += eog_indices
    eog_scores.append(ecg_scores)
    ica.plot_sources(filt_raw, show_scrollbars=True)
    ica.plot_scores(eog_scores)


def estimate_noise_cov(data_root_dir: str,
                       emeg_machine_used_to_record_data: str,
                       list_of_participants: list[str],
                       dataset_directory_name: str,
                       n_runs: int,
                       cov_method: str,
                       duration_emp,
                       reg_method,
                       diag,
                       ):

    emeg_dir = Path(data_root_dir, dataset_directory_name, "raw_emeg")

    cleaned_dir = Path(data_root_dir, dataset_directory_name, "interim_preprocessing_files", "2_cleaned")
    cleaned_dir.mkdir(exist_ok=True)

    sensor_data_dir = Path(data_root_dir, dataset_directory_name, "interim_preprocessing_files", "3_evoked_sensor_data")
    sensor_data_dir.mkdir(exist_ok=True)

    cov_dir = Path(sensor_data_dir, "covariance_grand_average")
    cov_dir.mkdir(exist_ok=True)

    for p in list_of_participants:
        if cov_method == 'grandave':
            cleaned_raws = []
            for run in range(1, n_runs + 1):
                raw_fname = Path(cleaned_dir, p + '_run' + str(run) + '_cleaned_raw.fif.gz')
                raw = mne.io.Raw(raw_fname, preload=True)
                raw_cropped = raw.crop(tmin=0, tmax=800)
                cleaned_raws.append(raw_cropped)
            raw_combined = mne.concatenate_raws(raws=cleaned_raws, preload=True)
            raw_epoch = mne.make_fixed_length_epochs(raw_combined, duration=800, preload=True, reject_by_annotation=False)
            cov = mne.compute_covariance(raw_epoch, tmin=0, tmax=None, method=reg_method, return_estimators=True)
            if diag:
                cov.as_diag()
                mne.write_cov(data_root_dir + dataset_directory_name + '/interim_preprocessing_files/3_evoked_sensor_data/covariance_grand_average/' + p + '-grandave-diag-cov.fif', cov)
            else:    
                mne.write_cov(data_root_dir + dataset_directory_name + '/interim_preprocessing_files/3_evoked_sensor_data/covariance_grand_average/' + p + '-grandave-cov.fif', cov)
            
        elif cov_method == 'emptyroom':
            raw_fname = Path(cleaned_dir, p + '_run1' + '_cleaned_raw.fif.gz')
            raw = mne.io.Raw(raw_fname, preload=True)
            emptyroom_fname = data_root_dir + dataset_directory_name + '/raw_emeg/' + p + '/' + p + '_empty_room.fif'
            emptyroom_raw = mne.io.Raw(emptyroom_fname, preload=True)
            emptyroom_raw = mne.preprocessing.maxwell_filter_prepare_emptyroom(emptyroom_raw, raw=raw)

            fine_cal_file = str(Path(Path(__file__).parent.parent.parent, 'kymata-core-data', 'cbu_specific_files/SSS/sss_cal_' + emeg_machine_used_to_record_data + '.dat'))
            crosstalk_file = str(Path(Path(__file__).parent.parent.parent, 'kymata-core-data', 'cbu_specific_files/SSS/ct_sparse_' + emeg_machine_used_to_record_data + '.fif'))
  
            raw_fif_data_sss = mne.preprocessing.maxwell_filter(
                        emptyroom_raw,
                        cross_talk=crosstalk_file,
                        calibration=fine_cal_file,
                        st_correlation=0.980,
                        st_duration=10,
                        verbose=True)

            cov = mne.compute_raw_covariance(raw_fif_data_sss, tmin=0, tmax=duration_emp, method=reg_method, return_estimators=True)
            if duration_emp is None:
                mne.write_cov(Path(cov_dir, p + '-emptyroom-cov.fif'), cov)
            else:
                mne.write_cov(Path(cov_dir, p + '-emptyroom' + str(duration_emp) + '-cov.fif'), cov)
        
        elif cov_method == 'runstart':
            cleaned_raws = []
            for run in range(1, n_runs + 1):
                raw_fname = Path(cleaned_dir, p + '_run' + str(run) + '_cleaned_raw.fif.gz')
                raw = mne.io.Raw(raw_fname, preload=True)
                raw_cropped = raw.crop(tmin=0, tmax=20)
                cleaned_raws.append(raw_cropped)
            raw_combined = mne.concatenate_raws(raws=cleaned_raws, preload=True)
            raw_epoch = mne.make_fixed_length_epochs(raw_combined, duration=20, preload=True, reject_by_annotation=False)
            cov = mne.compute_covariance(raw_epoch, tmin=0, tmax=None, method=reg_method, return_estimators=True)
            if diag:
                cov.as_diag()
                mne.write_cov(data_root_dir + dataset_directory_name + '/interim_preprocessing_files/3_evoked_sensor_data/covariance_grand_average/' + p + '-runstart-diag-cov.fif', cov)
            else:
                mne.write_cov(data_root_dir + dataset_directory_name + '/interim_preprocessing_files/3_evoked_sensor_data/covariance_grand_average/' + p + '-runstart-cov.fif', cov)

        elif cov_method == 'fusion':

            # First calculate the covariance for EEG using grandave
            cleaned_raws = []
            for run in range(1, n_runs + 1):
                raw_fname = Path(cleaned_dir, p + '_run' + str(run) + '_cleaned_raw.fif.gz')
                raw = mne.io.Raw(raw_fname, preload=True)
                raw_cropped = raw.crop(tmin=0, tmax=800)
                cleaned_raws.append(raw_cropped)
            raw_combined = mne.concatenate_raws(raws=cleaned_raws, preload=True)
            del cleaned_raws, raw_cropped
            raw_epoch = mne.make_fixed_length_epochs(raw_combined, duration=800, preload=True, reject_by_annotation=False)
            del raw_combined
            cov_eeg = mne.compute_covariance(raw_epoch, tmin=0, tmax=None, method=reg_method, return_estimators=True)
            del raw_epoch

            # Now calcualte the covariance for MEG using emptyroom
            emptyroom_fname = Path(emeg_dir, p, p + '_empty_room_raw.fif')
            emptyroom_raw = mne.io.Raw(emptyroom_fname, preload=True)
            emptyroom_raw = mne.preprocessing.maxwell_filter_prepare_emptyroom(emptyroom_raw, raw=raw)
            del raw

            fine_cal_file = str(Path(Path(__file__).parent.parent.parent, 'kymata-core-data', 'cbu_specific_files/SSS/sss_cal_' + emeg_machine_used_to_record_data + '.dat'))
            crosstalk_file = str(Path(Path(__file__).parent.parent.parent, 'kymata-core-data', 'cbu_specific_files/SSS/ct_sparse_' + emeg_machine_used_to_record_data + '.fif'))
  
            raw_fif_data_sss = mne.preprocessing.maxwell_filter(
                        emptyroom_raw,
                        cross_talk=crosstalk_file,
                        calibration=fine_cal_file,
                        st_correlation=0.980,
                        st_duration=10,
                        verbose=True)

            del emptyroom_raw
            cov_meg = mne.compute_raw_covariance(raw_fif_data_sss, tmin=0, tmax=1, method=reg_method, return_estimators=True)
            del raw_fif_data_sss

            # Now combine the two covariance matrices
            cov_data = cov_eeg.data
<<<<<<< HEAD
=======
            # import ipdb;ipdb.set_trace()
>>>>>>> 43e24386
            cov_data[64:,64:] = cov_meg.data[64:,64:]
            cov = mne.Covariance(cov_data, names=cov_eeg.ch_names, bads=cov_eeg['bads'], projs=cov_eeg['projs'], nfree=cov_eeg.nfree)
            if diag:
                cov.as_diag()
                mne.write_cov(Path(cov_dir, p + '-fusion-diag-cov.fif'), cov)
            else:
                mne.write_cov(Path(cov_dir, p + '-fusion-cov.fif'), cov)


def create_trialwise_data(data_root_dir: PathType,
                          dataset_directory_name: str,
                          list_of_participants: list[str],
                          repetitions_per_runs: int,
                          stimulus_length: int,  # seconds
                          number_of_runs: int,
                          latency_range: tuple[float, float]  # seconds
                          ):
    """Create trials objects from the raw data files (still in sensor space)"""

    cleaned_dir = Path(data_root_dir, dataset_directory_name, "interim_preprocessing_files", "2_cleaned")

    trialwise_sensorspace_dir = Path(data_root_dir, dataset_directory_name, "interim_preprocessing_files", "3_trialwise_sensorspace")
    trialwise_sensorspace_dir.mkdir(exist_ok=True)

    evoked_path = Path(trialwise_sensorspace_dir, "evoked_data")
    evoked_path.mkdir(exist_ok=True)

    logs_path = Path(trialwise_sensorspace_dir, "logs")
    logs_path.mkdir(exist_ok=True)

    print(f"{Fore.GREEN}{Style.BRIGHT}Starting trials and {Style.RESET_ALL}")

    for p in list_of_participants:

        print(f"{Fore.GREEN}{Style.BRIGHT}...Concatenating trials{Style.RESET_ALL}")

        cleaned_raws = []

        for run in range(1, number_of_runs + 1):
            raw_path = Path(cleaned_dir, f'{p}_run{run}_cleaned_raw.fif.gz')
            print(f"Loading {raw_path}...")
            if os.path.isfile(raw_path):
                raw = mne.io.Raw(raw_path, preload=True)
                cleaned_raws.append(raw)

        raw: mne.io.Raw = mne.io.concatenate_raws(raws=cleaned_raws, preload=True)

        raw_events = mne.find_events(raw, stim_channel=CHANNEL_TRIGGER, shortest_event=1)
        repetition_events = mne.pick_events(raw_events, include=TRIGGER_REP_ONSET)
        # name repetitions
        for i in range(len(repetition_events)):
            repetition_events[i][2] = str(i)

        # Validate repetition events
        assert len(repetition_events) == number_of_runs * repetitions_per_runs, \
            f"{len(repetition_events)=} but {number_of_runs * repetitions_per_runs=}"

        # Denote picks
        include = []  # ['MISC006']  # MISC05, trigger channels etc, if needed
        picks: NDArray = mne.pick_types(raw.info, meg=True, eeg=True, stim=False, exclude='bads', include=include)
        _logger.info(f"Picked {picks.shape} channels out of {len(raw.info['ch_names'])}")

        print(f"{Fore.GREEN}{Style.BRIGHT}... extract and save evoked data{Style.RESET_ALL}")

        # Extract trial instances ('epochs')
        _tmin = latency_range[0]
        _tmax = (stimulus_length
                 # extra padding at the end to accommodate range of latencies
                 + latency_range[1]
                 # Extra space to account for audio latency drift
                 + 2)

        epochs = mne.Epochs(raw, repetition_events, None, _tmin, _tmax, picks=picks, baseline=(None, None), preload=True)
        _logger.info(f"Created epochs with {len(epochs.ch_names)} channels")

        # Log which channels are worst
        dropfig = epochs.plot_drop_log(subject=p)
        dropfig.savefig(Path(logs_path, f"drop-log_{p}.jpg"))

        # Save individual repetitions
        for i in range(len(repetition_events)):
            evoked = epochs[str(i)].average()
            _logger.info(f"Individual evokeds created with {len(evoked.ch_names)} channels (i.e. {evoked.data.shape=})")
            evoked.save(Path(evoked_path, f"{p}_rep{i}.fif"), overwrite=True)

        # Average over repetitions
        evoked = epochs.average()
        _logger.info(f"Average evokeds created with {len(evoked.ch_names)} channels (i.e. {evoked.data.shape=})")

        evoked.save(Path(evoked_path, f"{p}-ave.fif"), overwrite=True)


def apply_automatic_bad_channel_detection(raw_fif_data: mne.io.Raw, machine_used: str, plot: bool = True):
    """Apply Automatic Bad Channel Detection"""
    raw_check = raw_fif_data.copy()

    fine_cal_file = Path(Path(__file__).parent.parent,
                         'kymata-core-data', 'cbu_specific_files',
                         'sss_cal' + machine_used + '.dat')
    crosstalk_file = Path(Path(__file__).parent.parent,
                          'kymata-core-data', 'cbu_specific_files',
                          'ct_sparse' + machine_used + '.fif')

    auto_noisy_chs, auto_flat_chs, auto_scores = mne.preprocessing.find_bad_channels_maxwell(
        raw_check, cross_talk=crosstalk_file, calibration=fine_cal_file,
        return_scores=True, verbose=True)
    print(auto_noisy_chs)
    print(auto_flat_chs)

    bads = raw_fif_data.info['bads'] + auto_noisy_chs + auto_flat_chs
    raw_fif_data.info['bads'] = bads

    if plot:
        _plot_bad_chans(auto_scores)

    return raw_fif_data


def _plot_bad_chans(auto_scores):

    # Only select the data for gradiometer channels.
    ch_type = 'grad'
    ch_subset = auto_scores['ch_types'] == ch_type
    ch_names = auto_scores['ch_names'][ch_subset]
    scores = auto_scores['scores_noisy'][ch_subset]
    limits = auto_scores['limits_noisy'][ch_subset]
    bins = auto_scores['bins']  # The windows that were evaluated.

    # We will label each segment by its start and stop time, with up to 3
    # digits before and 3 digits after the decimal place (1 ms precision).
    bin_labels = [f'{start:3.3f} – {stop:3.3f}'
                  for start, stop in bins]

    # We store the data in a Pandas DataFrame. The seaborn heatmap function
    # we will call below will then be able to automatically assign the correct
    # labels to all axes.
    data_to_plot = DataFrame(data=scores,
                             columns=Index(bin_labels, name='Time (s)'),
                             index=Index(ch_names, name='Channel'))

    # First, plot the "raw" scores.
    fig, ax = plt.subplots(1, 2, figsize=(12, 8))
    fig.suptitle(f'Automated noisy channel detection: {ch_type}',
                 fontsize=16, fontweight='bold')
    sns.heatmap(data=data_to_plot, cmap='Reds', cbar_kws=dict(label='Score'),
                ax=ax[0])
    [ax[0].axvline(x, ls='dashed', lw=0.25, dashes=(25, 15), color='gray')
     for x in range(1, len(bins))]
    ax[0].set_title('All Scores', fontweight='bold')

    # Now, adjust the color range to highlight segments that exceeded the limit.
    sns.heatmap(data=data_to_plot,
                vmin=nanmin(limits),  # bads in input data have NaN limits
                cmap='Reds', cbar_kws=dict(label='Score'), ax=ax[1])
    [ax[1].axvline(x, ls='dashed', lw=0.25, dashes=(25, 15), color='gray')
     for x in range(1, len(bins))]
    ax[1].set_title('Scores > Limit', fontweight='bold')

    # The figure title should not overlap with the subplots.
    fig.tight_layout(rect=[0, 0.03, 1, 0.95])

    # Replace the word “noisy” with “flat”, and replace
    # vmin=nanmin(limits) with vmax=nanmax(limits) to print flat channels<|MERGE_RESOLUTION|>--- conflicted
+++ resolved
@@ -433,10 +433,7 @@
 
             # Now combine the two covariance matrices
             cov_data = cov_eeg.data
-<<<<<<< HEAD
-=======
             # import ipdb;ipdb.set_trace()
->>>>>>> 43e24386
             cov_data[64:,64:] = cov_meg.data[64:,64:]
             cov = mne.Covariance(cov_data, names=cov_eeg.ch_names, bads=cov_eeg['bads'], projs=cov_eeg['projs'], nfree=cov_eeg.nfree)
             if diag:
