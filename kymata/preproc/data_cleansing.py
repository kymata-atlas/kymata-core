--- conflicted
+++ resolved
@@ -5,6 +5,7 @@
 from numpy import zeros, nanmin
 from pandas import DataFrame, Index
 from pathlib import Path
+from matplotlib import pyplot as plt
 
 from kymata.io.cli import print_with_color, input_with_color
 from kymata.io.yaml import load_config, modify_param_config
@@ -297,22 +298,32 @@
     ica.plot_scores(eog_scores)
 
 
-<<<<<<< HEAD
-def estimate_noise_cov(data_root_dir, config):
-    for p in config['list_of_participants']:
-        if config['cov_method'] == 'grand_ave':
+def estimate_noise_cov(data_root_dir: str,
+                       emeg_machine_used_to_record_data: str,
+                       list_of_participants: list[str],
+                       dataset_directory_name: str,
+                       n_runs: int,
+                       cov_method: str,
+                       ):
+    for p in list_of_participants:
+        if cov_method == 'grand_ave':
             cleaned_raws = []
-            for run in range(1, config['number_of_runs'] + 1):
-                raw_fname = data_root_dir + config['dataset_directory_name'] + '/intrim_preprocessing_files/2_cleaned/' + p + '_run' + str(run) + '_cleaned_raw.fif.gz'
+            for run in range(1, n_runs + 1):
+                raw_fname = data_root_dir + dataset_directory_name + '/intrim_preprocessing_files/2_cleaned/' + p + '_run' + str(run) + '_cleaned_raw.fif.gz'
                 raw = mne.io.Raw(raw_fname, preload=True)
                 cleaned_raws.append(raw)
             raw = mne.io.concatenate_raws(raws=cleaned_raws, preload=True)
             cov = mne.compute_raw_covariance(raw, tmin=300, tmax=310, return_estimators=True)
-            mne.write_cov(data_root_dir + config['dataset_directory_name'] + '/intrim_preprocessing_files/3_evoked_sensor_data/covariance_grand_average/' + p + '-auto-cov-300.fif', cov)
+            mne.write_cov(data_root_dir + dataset_directory_name + '/intrim_preprocessing_files/3_evoked_sensor_data/covariance_grand_average/' + p + '-auto-cov-300.fif', cov)
             
-        elif config['cov_method'] == 'empty_room':
+        elif cov_method == 'empty_room':
             emptyroom_raw = mne.read_raw() 
             emptyroom_raw = mne.preprocessing.maxwell_filter_prepare_emptyroom(emptyroom_raw)
+
+            fine_cal_file = str(Path(Path(__file__).parent.parent.parent, 'kymata-toolbox-data', 'cbu_specific_files/SSS/sss_cal_' + emeg_machine_used_to_record_data + '.dat'))
+            crosstalk_file = str(Path(Path(__file__).parent.parent.parent, 'kymata-toolbox-data', 'cbu_specific_files/SSS/ct_sparse_' + emeg_machine_used_to_record_data + '.fif'))
+  
+
             raw_fif_data_sss = mne.preprocessing.maxwell_filter(
                         emptyroom_raw,
                         cross_talk=crosstalk_file,
@@ -321,14 +332,9 @@
                         st_duration=10,
                         verbose=True)
 
-            raw_fif_data_sss.save(saved_maxfiltered_filename, fmt='short')
             cov = mne.compute_raw_covariance(raw_fif_data_sss, tmin=0, tmax=10, return_estimators=True)
             mne.write_cov(data_root_dir + dataset_directory_name + '/intrim_preprocessing_files/3_evoked_sensor_data/covariance_grand_average/' + p + '-auto-cov-emptyroom.fif', cov)
 
-
-def create_trials(data_root_dir: str,
-                  dataset_directory_name: str,
-=======
 def create_trialwise_data(dataset_directory_name: str,
                         list_of_participants: list[str],
                         repetitions_per_runs: int,
@@ -446,9 +452,8 @@
             evoked = epochs.average()
             evoked.save(f'{data_path}/intrim_preprocessing_files/{save_folder}/evoked_data/{p}-ave.fif', overwrite=True)
 
-
-def create_trials(dataset_directory_name: str,
->>>>>>> b999e499
+def create_trials(data_root_dir: str,
+                  dataset_directory_name: str,
                   list_of_participants: list[str],
                   repetitions_per_runs: int,
                   number_of_runs: int,
@@ -565,11 +570,6 @@
 #            'data/' + dataset_directory_name + '/intrim_preprocessing_files/3_evoked_sensor_data/evoked_grand_average/' + p + '-grandave.fif',
 #            overwrite=True)
 
-
-
-
-
-
 # Save global droplog
 #    with open('data/' + dataset_directory_name + '/intrim_preprocessing_files/3_evoked_sensor_data/logs/drop-log.txt', 'a') as file:
 #        file.write('Average drop rate for each participant\n')
@@ -594,6 +594,7 @@
 #                'data/' + dataset_directory_name + '/intrim_preprocessing_files/3_evoked_sensor_data/evoked_data/' + input_stream + '/item' + str(
 #                    trial) + '-ave.fif', overwrite=True)
 
+
 def apply_automatic_bad_channel_detection(raw_fif_data: mne.io.Raw, machine_used: str, plot: bool = True):
     """Apply Automatic Bad Channel Detection"""
     raw_check = raw_fif_data.copy()
@@ -619,10 +620,7 @@
 
     return raw_fif_data
 
-
 def _plot_bad_chans(auto_scores):
-    import seaborn as sns
-    from matplotlib import pyplot as plt
 
     # Only select the data for gradiometer channels.
     ch_type = 'grad'
