from __future__ import annotations

import os
from dataclasses import dataclass
from itertools import cycle
from pathlib import Path
from statistics import NormalDist
from typing import Optional, Sequence, NamedTuple, Any, Type, Literal
from warnings import warn

import numpy as np
from matplotlib import pyplot
from matplotlib.colors import to_hex, LinearSegmentedColormap
from matplotlib.lines import Line2D
from matplotlib.patches import Patch
from matplotlib.ticker import FixedLocator
from mne import SourceEstimate
from numpy.typing import NDArray
from seaborn import color_palette

from kymata.entities.expression import (
    HexelExpressionSet, SensorExpressionSet, ExpressionSet, ExpressionPoint)
from kymata.entities.transform import Transform
from kymata.math.probability import p_to_logp, sidak_correct
from kymata.math.rounding import round_down, round_up
from kymata.plot.color import transparent
from kymata.plot.layouts import (
    get_meg_sensor_xy, get_eeg_sensor_xy, get_meg_sensors, get_eeg_sensors)


# log scale: 10 ** -this will be the ytick interval and also the resolution to which the ylims will be rounded
_MAJOR_TICK_SIZE = 50


class _AxName:
    """Canonical names for the axes."""

    top = "top"
    bottom = "bottom"
    main = "main"
    minimap_top = "minimap top"
    minimap_bottom = "minimap bottom"
    minimap_main = "minimap main"


@dataclass
class _MosaicSpec:
    mosaic: list[list[str]]
    width_ratios: list[float] | None
    fig_size: tuple[float, float]
    subplots_adjust_kwargs: dict[str, float] = None

    def __post_init__(self):
        if self.subplots_adjust_kwargs is None:
            self.subplots_adjust_kwargs = dict()

    def to_subplots(self) -> tuple[pyplot.Figure, dict[str, pyplot.Axes]]:
        return pyplot.subplot_mosaic(
            self.mosaic, width_ratios=self.width_ratios, figsize=self.fig_size
        )


def _minimap_mosaic(
    paired_axes: bool,
    show_minimap: bool,
    expression_set_type: Type[ExpressionSet],
    fig_size: tuple[float, float],
) -> _MosaicSpec:
    # Set defaults:
    if show_minimap:
        width_ratios = [1, 3]
        subplots_adjust = {
            "hspace": 0,
            "wspace": 0.25,
            "left": 0.02,
            "right": 0.8,
        }
    else:
        width_ratios = None
        subplots_adjust = {
            "hspace": 0,
            "left": 0.08,
            "right": 0.84,
        }

    if paired_axes:
        if show_minimap:
            if expression_set_type == HexelExpressionSet:
                spec = [
                    [_AxName.minimap_top, _AxName.top],
                    [_AxName.minimap_bottom, _AxName.bottom],
                ]
            elif expression_set_type == SensorExpressionSet:
                spec = [
                    [_AxName.minimap_main, _AxName.top],
                    [_AxName.minimap_main, _AxName.bottom],
                ]
            else:
                raise NotImplementedError()
        else:
            spec = [
                [_AxName.top],
                [_AxName.bottom],
            ]
    else:
        if show_minimap:
            spec = [
                [_AxName.minimap_main, _AxName.main],
            ]
        else:
            spec = [
                [_AxName.main],
            ]

    return _MosaicSpec(
        mosaic=spec,
        width_ratios=width_ratios,
        fig_size=fig_size,
        subplots_adjust_kwargs=subplots_adjust,
    )


def _hexel_minimap_data(expression_set: HexelExpressionSet,
                        alpha_logp: float,
                        show_transforms: list[str],
                        minimap_latency_range: Optional[tuple[float | None, float | None]] = None,
                        ) -> tuple[NDArray, NDArray]:
    """
    Generates data arrays for a minimap visualization of significant hexels in a HexelExpressionSet.

    Args:
        expression_set (HexelExpressionSet): The set of hexel expressions to analyze.
        alpha_logp (float): The logarithm of the p-value threshold for significance. Hexels with values
            below this threshold are considered significant.
        show_transforms (list[str]): A list of transform names to consider for significance. Only these
            transforms will be checked for significant hexels.
        minimap_latency_range: tuple[float | None, float | None]: The latency range to use in the minimap.
            Defaults to None.

    Returns:
        tuple[NDArray, NDArray]: A tuple containing two arrays (one for the left hemisphere and one for
        the right hemisphere). Each array has a length equal to the number of hexels in the respective
        hemisphere, with entries:
            - 0, if no transform is ever significant for this hexel.
            - i + 1, where i is the index of the transform (from show_transforms) that is significant
              for this hexel.

    Notes:
        This function identifies which hexels are significant for the given transforms based on a provided
        significance threshold. It returns arrays for both the left and right hemispheres, where each entry
        indicates whether the hexel is significant for any transform and, if so, which transform it is
        significant for.
    """
    data_left = np.zeros((len(expression_set.hexels_left),))
    data_right = np.zeros((len(expression_set.hexels_right),))
    best_transforms_left: list[ExpressionPoint]
    best_transforms_right: list[ExpressionPoint]
    best_transforms_left, best_transforms_right = expression_set.best_transforms()
<<<<<<< HEAD
    best_transforms_left  = [ep for ep in best_transforms_left  if ep.logp_value < alpha_logp]
    best_transforms_right = [ep for ep in best_transforms_right if ep.logp_value < alpha_logp]
=======
    best_transforms_left = best_transforms_left[best_transforms_left[COL_LOGP_VALUE] < alpha_logp]
    best_transforms_right = best_transforms_right[best_transforms_right[COL_LOGP_VALUE] < alpha_logp]
    if minimap_latency_range is not None and not (None, None):
        # Filter the dataframe to keep rows where 'latency' is within the range
        best_transforms_left = best_transforms_left[(best_transforms_left['latency'] >= minimap_latency_range[0]) &
                                                    (best_transforms_left['latency'] <= minimap_latency_range[1])]
        best_transforms_right = best_transforms_right[(best_transforms_right['latency'] >= minimap_latency_range[0]) &
                                                    (best_transforms_right['latency'] <= minimap_latency_range[1])]
>>>>>>> 398d6fff
    for trans_i, transform in enumerate(
        expression_set.transforms,
        # 1-indexed, as 0 will refer to transparent
        start=1,
    ):
        if transform not in show_transforms:
            continue
        significant_hexel_names_left = [ep.channel for ep in best_transforms_left if ep.transform == transform]
        hexel_idxs_left = np.searchsorted(
            expression_set.hexels_left, np.array(significant_hexel_names_left)
        )
        data_left[hexel_idxs_left] = trans_i

        significant_hexel_names_right = [ep.channel for ep in best_transforms_right if ep.transform == transform]
        hexel_idxs_right = np.searchsorted(
            expression_set.hexels_right, np.array(significant_hexel_names_right)
        )
        data_right[hexel_idxs_right] = trans_i

    return data_left, data_right


def _plot_transform_expression_on_axes(
    ax: pyplot.Axes,
    transform_data: list[ExpressionPoint],
    color,
    sidak_corrected_alpha: float,
    filled: bool,
):
    """
    Returns:
        x_min, x_max, y_min, y_max
            logp values for axis limits
            Note: *_min and *_max values are np.Inf and -np.Inf respectively if x or y is empty
                  (so they can be added to min() and max() without altering the result).
    """
    x = np.array([ep.latency * 1000   # Convert to milliseconds
                  for ep in transform_data])
    y = np.array([ep.logp_value
                  for ep in transform_data])
    c = np.where(y <= sidak_corrected_alpha, color, "black")
    ax.vlines(x=x, ymin=1, ymax=y, color=c)
    ax.scatter(x, y, facecolors=c if filled else "none", s=20, edgecolors=c)

    x_min = x.min() if len(x) > 0 else np.Inf
    x_max = x.max() if len(x) > 0 else -np.Inf
    # Careful, the y value is inverted, with y==1 on the origin and y<1 away from the origin.
    # "y_min" here is real absolute min value in the data (closest to zero)
    y_min = y.min() if len(y) > 0 else np.Inf
    y_max = y.max() if len(y) > 0 else -np.Inf

    return x_min, x_max, y_min, y_max


class AxisAssignment(NamedTuple):
    axis_name: str
    axis_channels: list


sensor_left_right_assignment: tuple[AxisAssignment, AxisAssignment] = (
    AxisAssignment(
        axis_name="left",
        axis_channels=[
            sensor for sensor, (x, y) in get_meg_sensor_xy().items() if x <= 0
        ]
        + [sensor for sensor, (x, y) in get_eeg_sensor_xy().items() if x <= 0],
    ),
    AxisAssignment(
        axis_name="right",
        axis_channels=[
            sensor for sensor, (x, y) in get_meg_sensor_xy().items() if x >= 0
        ]
        + [sensor for sensor, (x, y) in get_eeg_sensor_xy().items() if x >= 0],
    ),
)


def _plot_minimap_sensor(
    expression_set: ExpressionSet,
    minimap_axis: pyplot.Axes,
    colors: dict[str, str],
    alpha_logp: float,
    minimap_latency_range: Optional[tuple[float | None, float | None]] = None,
):
    raise NotImplementedError("Minimap not yet implemented for sensor data")


def _plot_minimap_hexel(
    expression_set: HexelExpressionSet,
    show_transforms: list[str],
    lh_minimap_axis: pyplot.Axes,
    rh_minimap_axis: pyplot.Axes,
    view: str,
    surface: str,
    colors: dict[str, Any],
    alpha_logp: float,
    minimap_latency_range: Optional[tuple[float | None, float | None]] = None,
):
    # Ensure we have the FSAverage dataset downloaded
    from kymata.datasets.fsaverage import FSAverageDataset

    fsaverage = FSAverageDataset(download=True)
    os.environ["SUBJECTS_DIR"] = str(fsaverage.path)

    # Transforms which aren't being shown need to be padded into the colormap, for indexing purposes, but should show up
    # as transparent
    colors = colors.copy()
    for transform in expression_set.transforms:
        if transform not in show_transforms:
            colors[transform] = transparent

    # segment at index 0 will map to transparent
    # segment at index i will map to transform of index i-1
    colormap = LinearSegmentedColormap.from_list(
        "custom",
        # Insert transparent for index 0
        colors=[transparent] + [colors[f] for f in expression_set.transforms],
        # +1 for the transparency
        N=len(expression_set.transforms) + 1,
    )
    data_left, data_right = _hexel_minimap_data(
        expression_set, alpha_logp=alpha_logp, show_transforms=show_transforms, minimap_latency_range=minimap_latency_range
    )
    stc = SourceEstimate(
        data=np.concatenate([data_left, data_right]),
        vertices=[expression_set.hexels_left, expression_set.hexels_right],
        tmin=0,
        tstep=1,
    )
    warn(
        "Plotting on the fsaverage brain. Ensure that hexel numbers match those of the fsaverage brain."
    )
    plot_kwargs = dict(
        subject="fsaverage",
        surface=surface,
        views=view,
        colormap=colormap,
        smoothing_steps=2,
        background="white",
        spacing="ico5",
        brain_kwargs={
            "offscreen": True,  # offscreen here appears to not actually do anything in mne
        },
        time_viewer=False,
        colorbar=False,
        transparent=False,
        clim=dict(
            kind="value",
            lims=[0, len(expression_set.transforms) / 2, len(expression_set.transforms)],
        ),
    )
    # Plot left view
    lh_brain = stc.plot(hemi="lh", **plot_kwargs)
    lh_brain_fig = pyplot.gcf()
    lh_minimap_axis.imshow(lh_brain.screenshot())
    hide_axes(lh_minimap_axis)
    pyplot.close(lh_brain_fig)
    # Plot right view
    rh_brain = stc.plot(hemi="rh", **plot_kwargs)
    rh_brain_fig = pyplot.gcf()
    rh_minimap_axis.imshow(rh_brain.screenshot())
    hide_axes(rh_minimap_axis)
    pyplot.close(rh_brain_fig)


def hide_axes(axes: pyplot.Axes):
    """Hide all axes markings from a pyplot.Axes."""
    axes.get_xaxis().set_visible(False)
    axes.get_yaxis().set_visible(False)
    axes.axis("off")


def expression_plot(
    expression_set: ExpressionSet,
    show_only: Optional[str | Sequence[str]] = None,
    paired_axes: bool = True,
    # Statistical kwargs
    alpha: float = 1 - NormalDist(mu=0, sigma=1).cdf(5),  # 5-sigma
    # Style kwargs
    color: Optional[str | dict[str, str] | list[str]] = None,
    ylim: Optional[float] = None,
    xlims: Optional[tuple[float | None, float | None]] = None,
    hidden_transforms_in_legend: bool = True,
    title: str = None,
    fig_size: tuple[float, float] = (12, 7),
    # Display options
    minimap: bool = False,
    minimap_view: str = "lateral",
    minimap_surface: str = "inflated",
    show_only_sensors: Optional[Literal["eeg", "meg"]] = None,
    minimap_latency_range: Optional[tuple[float | None, float | None]] = None,
    # I/O args
    save_to: Optional[Path] = None,
    overwrite: bool = True,
    show_legend: bool = True,
    legend_display: dict[str, str] | None = None,
) -> pyplot.Figure:
    """
    Generates a plot of transform expressions over time with optional display customizations.

    Args:
        expression_set (ExpressionSet): The set of expressions to plot, containing transforms and associated data.
        show_only (Optional[str | Sequence[str]], optional): A string or a sequence of strings specifying which
            transforms to plot.
            If None, all transforms in the expression_set will be plotted. Default is None.
        paired_axes (bool, optional): When True, shows the expression plot split into left and right axes.
            When False, all points are shown on the same axis. Default is True.
        alpha (float, optional): Significance level for statistical tests, defaulting to a 5-sigma threshold.
        color (Optional[str | dict[str, str] | list[str]], optional): Color settings for the plot. Can be a single
            color, a dictionary mapping transform names to colors, or a list of colors. Default is None.
        ylim (Optional[float], optional): The y-axis limit (p-value). Use log10 of the desired value — e.g. if the
            desired limit is 10^-100, supply ylim=-100. If None, it will be determined automatically. Default is None.
        xlims (tuple[Optional[float], Optional[float]], optional): The x-axis limits as a tuple (in ms). None to use
            default values, or set either entry to None to use the default for that value. Default is (-100, 800).
        hidden_transforms_in_legend (bool, optional): If True, includes non-plotted transforms in the legend.
            Default is True.
        title (str, optional): Title over the top axis in the figure. Default is none.
        fig_size (tuple[float, float], optional): Figure size in inches. Default is (12, 7).
        minimap (bool, optional): If True, displays a minimap of the expression data. Default is False.
        minimap_view (str, optional): The view type for the minimap, either "lateral" or other specified views.
            Valid options are:
            `"lateral"`: From the left or right side such that the lateral (outside) surface of the given hemisphere is
                         visible.
            `"medial"`: From the left or right side such that the medial (inside) surface of the given hemisphere is
                        visible (at least when in split or single-hemi mode).
            `"rostral"`: From the front.
            `"caudal"`: From the rear.
            `"dorsal"`: From above, with the front of the brain pointing up.
            `"ventral"`: From below, with the front of the brain pointing up.
            `"frontal"`: From the front and slightly lateral, with the brain slightly tilted forward (yielding a view
                         from slightly above).
            `"parietal"`: From the rear and slightly lateral, with the brain slightly tilted backward (yielding a view
                          from slightly above).
            `"axial"`: From above with the brain pointing up (same as 'dorsal').
            `"sagittal"`: From the right side.
            `"coronal"`: From the rear.
            Default is `lateral`.
        minimap_surface (str, optional): The surface type for the minimap, such as "inflated". Default is "inflated".
        show_only_sensors (str, optional): Show only one type of sensors. "meg" for MEG sensors, "eeg" for EEG sensors.
            None to show all sensors. Supplying this value with something other than a SensorExpressionSet causes will
            throw an exception. Default is None.
        minimap_latency_range (Optional[tuple[float | None, float | None]]): Supply `(start_time, stop_time)` to restrict
            minimap view to only the specified time window, and highlight the time window on the expression plot.
            Both `start_time` and `stop_time` are in seconds. Set `start_time` or `stop_time` to `None` for half-open
            intervals.
        save_to (Optional[Path], optional): Path to save the generated plot. If None, the plot is not saved.
            Default is None.
        overwrite (bool, optional): If True, overwrite the existing file if it exists. Default is True.
        show_legend (bool, optional): If True, displays the legend. Default is True.
        legend_display (dict[str, str] | None, optional): Allows grouping of multiple transforms under the same legend
            item. Provide a dictionary mapping true transform names to display names. None applies no grouping.
            Default is None.

    Returns:
        pyplot.Figure: The matplotlib figure object containing the generated plot.

    Raises:
        FileExistsError: If the file already exists at save_to and overwrite is set to False.

    Notes:
        The function plots the expression data with options to customize the appearance and statistical
        significance thresholds. It supports different data types (e.g., HexelExpressionSet, SensorExpressionSet)
        and can handle paired axes for left/right hemisphere data.
    """

    # Default arg values
    if show_only is None:
        # Plot all
        show_only = expression_set.transforms
    elif isinstance(show_only, str):
        show_only = [show_only]
    not_shown = [f for f in expression_set.transforms if f not in show_only]

    if color is None:
        color = dict()
    elif isinstance(color, str):
        # Single string specified: use all that colour
        color = {f: color for f in show_only}
    elif isinstance(color, list):
        # List specified, then pair up in order
        assert len(color) == len(show_only)
        color = {f: c for f, c in zip(show_only, color)}

    if minimap_latency_range is None:
        minimap_latency_range = (None, None)
    assert len(minimap_latency_range) == 2

    # Default colours
    cycol = cycle(color_palette("Set1"))
    for transform in show_only:
        if transform not in color:
            color[transform] = to_hex(next(cycol))

    best_transforms = expression_set.best_transforms()

    if paired_axes:
        if isinstance(expression_set, HexelExpressionSet):
            axes_names = ("left hemisphere", "right hemisphere")
            assert isinstance(best_transforms, tuple)
        elif isinstance(expression_set, SensorExpressionSet):
            axes_names = ("left", "right")
            # Same transforms passed, filtering done at channel level
            best_transforms = (best_transforms, best_transforms)
        else:
            raise NotImplementedError()
    else:
        if isinstance(expression_set, HexelExpressionSet):
            raise NotImplementedError(
                "HexelExpressionSets have preset hemisphere assignments"
            )
        elif isinstance(expression_set, SensorExpressionSet):
            axes_names = ("",)
            # Wrap into list
            best_transforms = (best_transforms,)
        else:
            raise NotImplementedError()

    if isinstance(expression_set, HexelExpressionSet):
        n_channels = len(expression_set.hexels_left) + len(expression_set.hexels_right)
    elif isinstance(expression_set, SensorExpressionSet):
        n_channels = len(expression_set.sensors)
    else:
        raise NotImplementedError()

<<<<<<< HEAD
    chosen_channels = _restrict_channels(expression_set, best_transforms, show_only_sensors)
=======
    chosen_channels = _restrict_channels(
        expression_set, best_transforms, show_only_sensors
    )

    sidak_corrected_alpha = 1 - (
        (1 - alpha)
        ** np.float128(1 / (2 * len(expression_set.latencies) * n_channels * len(show_only)))
    )
>>>>>>> 398d6fff

    sidak_corrected_alpha = sidak_correct(alpha, n_comparisons=len(expression_set.latencies) * n_channels * len(show_only))
    sidak_corrected_alpha = p_to_logp(sidak_corrected_alpha)

    def _custom_label(transform_name):
        if legend_display is not None:
            if transform_name in legend_display.keys():
                return legend_display[transform_name]
        return transform_name

    mosaic = _minimap_mosaic(
        paired_axes=paired_axes,
        show_minimap=minimap,
        expression_set_type=type(expression_set),
        fig_size=fig_size,
    )

    fig: pyplot.Figure
    axes: dict[str, pyplot.Axes]
    fig, axes = mosaic.to_subplots()

    expression_axes_list: list[pyplot.Axes]
    if paired_axes:
        expression_axes_list = [
            axes[_AxName.top],
            axes[_AxName.bottom],
        ]  # For iterating over in a predictable order
    else:
        expression_axes_list = [axes[_AxName.main]]

    fig.subplots_adjust(**mosaic.subplots_adjust_kwargs)

    # Turn off autoscaling to make plotting faster, and since we manually set the axes scale later
    pyplot.autoscale(False)

    custom_handles = []
    custom_labels = []
    data_x_min, data_x_max = np.Inf, -np.Inf
    data_y_min = np.Inf
    for transform in show_only:
        custom_label = _custom_label(transform)
        if custom_label not in custom_labels:
            custom_handles.extend(
                [Line2D([], [], marker=".", color=color[transform], linestyle="None")]
            )
            custom_labels.append(custom_label)

        # We have a special case with paired sensor data, in that some sensors need to appear
        # on both sides of the midline.
        if paired_axes and isinstance(expression_set, SensorExpressionSet):
            assign_left_right_channels = sensor_left_right_assignment
            # Some points will be plotted on one axis, filled, some on both, empty
            top_chans = (
                set(assign_left_right_channels[0].axis_channels) & chosen_channels
            )
            bottom_chans = (
                set(assign_left_right_channels[1].axis_channels) & chosen_channels
            )
            # Symmetric difference
            both_chans = top_chans & bottom_chans
            top_chans -= both_chans
            bottom_chans -= both_chans
            for ax, best_trans_this_ax, chans_this_ax in zip(
                expression_axes_list, best_transforms, (top_chans, bottom_chans)
            ):
                # Plot filled
                (
                    x_min,
                    x_max,
                    y_min,
                    _y_max,
                ) = _plot_transform_expression_on_axes(
                    transform_data=[ep
                                    for ep in best_trans_this_ax
                                    if ep.transform == transform
                                    and ep.channel in chans_this_ax],
                    color=color[transform],
                    ax=ax,
                    sidak_corrected_alpha=sidak_corrected_alpha,
                    filled=True,
                )
                data_x_min = min(data_x_min, x_min)
                data_x_max = max(data_x_max, x_max)
                data_y_min = min(data_y_min, y_min)
                # Plot empty
                (
                    x_min,
                    x_max,
                    y_min,
                    _y_max,
                ) = _plot_transform_expression_on_axes(
                    transform_data=[ep
                                    for ep in best_trans_this_ax
                                    if ep.transform == transform
                                    and ep.channel in both_chans],
                    color=color[transform],
                    ax=ax,
                    sidak_corrected_alpha=sidak_corrected_alpha,
                    filled=False,
                )
                data_x_min = min(data_x_min, x_min)
                data_x_max = max(data_x_max, x_max)
                data_y_min = min(data_y_min, y_min)

        # With non-sensor data, or non-paired axes, we can treat these cases together
        else:
            # As normal, plot appropriate filled points in each axis
            for ax, best_trans_this_ax in zip(expression_axes_list, best_transforms):
                (
                    x_min,
                    x_max,
                    y_min,
                    _y_max,
                ) = _plot_transform_expression_on_axes(
                    transform_data=[ep
                                    for ep in best_trans_this_ax
                                    if ep.transform == transform
                                    and ep.channel in chosen_channels],
                    color=color[transform],
                    ax=ax,
                    sidak_corrected_alpha=sidak_corrected_alpha,
                    filled=True,
                )
                data_x_min = min(data_x_min, x_min)
                data_x_max = max(data_x_max, x_max)
                data_y_min = min(data_y_min, y_min)

    # Format shared axis qualities
    for ax in expression_axes_list:
        xlims = _get_best_xlims(xlims, data_x_min, data_x_max)
        ylim = _get_best_ylim(ylim, data_y_min)
        ax.set_xlim(*xlims)
        ax.set_ylim((0, ylim))
        ax.axvline(x=0, color="k", linestyle="dotted")
        ax.axhline(y=sidak_corrected_alpha, color="k", linestyle="dotted")
        ax.text(
            -50,
            sidak_corrected_alpha,
            "α*",
            bbox={"facecolor": "white", "edgecolor": "none"},
            verticalalignment="center",
        )
        ax.text(
            600,
            sidak_corrected_alpha,
            "α*",
            bbox={"facecolor": "white", "edgecolor": "none"},
            verticalalignment="center",
        )
        ax.set_yticks(_get_yticks(ylim))
        # Format yaxis as p-values (e.g. 10^{-50} instead of -50)
        pval_labels = [
            f"$10^{{{int(t)}}}$" if t != 0 else "1"  # Instead of 10^0
            for t in ax.get_yticks()
        ]
        ax.set_yticklabels(pval_labels)

        # Show highlighted range
        if minimap_latency_range != (None, None):
            start, stop = minimap_latency_range
            if start is None:
                start = ax.get_xlim()[0]
            else:
                start = start * 1000  # Convert to ms
            if stop is None:
                stop = ax.get_xlim()[1]
            else:
                stop = stop * 1000  # Convert to ms

            ax.axvspan(xmin=start, xmax=stop, color="grey", alpha=0.2, lw=0, zorder=-10)

    # Plot minimap
    if minimap:
        if isinstance(expression_set, SensorExpressionSet):
            _plot_minimap_sensor(
                expression_set,
                minimap_axis=axes[_AxName.minimap_main],
                colors=color,
                alpha_logp=sidak_corrected_alpha,
                minimap_latency_range=minimap_latency_range,
            )
        elif isinstance(expression_set, HexelExpressionSet):
            _plot_minimap_hexel(
                expression_set,
                show_transforms=show_only,
                lh_minimap_axis=axes[_AxName.minimap_top],
                rh_minimap_axis=axes[_AxName.minimap_bottom],
                view=minimap_view,
                surface=minimap_surface,
                colors=color,
                alpha_logp=sidak_corrected_alpha,
                minimap_latency_range=minimap_latency_range,
            )
        else:
            raise NotImplementedError()

    # Format one-off axis qualities
    top_ax: pyplot.Axes
    bottom_ax: pyplot.Axes
    if paired_axes:
        top_ax = axes[_AxName.top]
        bottom_ax = axes[_AxName.bottom]
        top_ax.set_xticklabels([])
        bottom_ax.invert_yaxis()
    else:
        top_ax = bottom_ax = axes[_AxName.main]
    top_ax.set_title(title)
    bottom_ax.set_xlabel("Latency (ms) relative to onset of the environment")
    bottom_ax_xmin, bottom_ax_xmax = bottom_ax.get_xlim()
    bottom_ax.xaxis.set_major_locator(
        FixedLocator(_get_xticks((bottom_ax_xmin, bottom_ax_xmax)))
    )

    # Legend for plotted transform
    legends = []
    if show_legend:
        split_legend_at_n_transforms = 15
        legend_n_col = 2 if len(custom_handles) > split_legend_at_n_transforms else 1
        if hidden_transforms_in_legend and len(not_shown) > 0 and legend_display is None:
            if len(not_shown) > split_legend_at_n_transforms:
                legend_n_col = 2
            # Plot dummy legend for other transforms which are included in model selection but not plotted
            custom_labels_not_shown = []
            dummy_patches = []
            for hidden_transform in not_shown:
                custom_label = _custom_label(hidden_transform)
                if custom_label not in custom_labels_not_shown:
                    custom_labels_not_shown.append(custom_label)
                    dummy_patches.append(Patch(color=None, label=custom_label))
            bottom_legend = bottom_ax.legend(
                labels=custom_labels_not_shown,
                fontsize="x-small",
                alignment="left",
                title="Non-plotted transforms",
                ncol=legend_n_col,
                bbox_to_anchor=(1.02, -0.02),
                loc="lower left",
                handles=dummy_patches,
            )
            for lh in bottom_legend.legend_handles:
                lh.set_alpha(0)
            legends.append(bottom_legend)
        top_legend = top_ax.legend(
            handles=custom_handles,
            labels=custom_labels,
            fontsize="x-small",
            alignment="left",
            title="Plotted transforms",
            ncol=legend_n_col,
            loc="upper left",
            bbox_to_anchor=(1.02, 1.02),
        )
        legends.append(top_legend)

    __reposition_axes_for_legends(fig, legends)

    __add_text_annotations(axes_names, top_ax, bottom_ax, fig, paired_axes, ylim)

    if save_to is not None:
        pyplot.rcParams["savefig.dpi"] = 300
        save_to = Path(save_to)

        if overwrite or not save_to.exists():
            pyplot.savefig(Path(save_to), bbox_inches="tight")
        else:
            raise FileExistsError(save_to)

    return fig


def __reposition_axes_for_legends(fig, legends):
    """Adjust figure width to accommodate legend(s)"""
    buffer = 1.0
    max_axes_right_inches = max(ax.get_position().xmax for ax in fig.get_axes())
    max_extent_inches = (max(leg.get_window_extent().xmax / fig.dpi
                             for leg in legends)
                         # Plus a bit extra because matplotlib
                         + buffer
                         if len(legends) > 0
                         else max_axes_right_inches)
    fig.subplots_adjust(right=(fig.get_figwidth()
                               * max_axes_right_inches
                               / max_extent_inches))


def __add_text_annotations(axes_names: Sequence[str],
                           top_ax: pyplot.Axes, bottom_ax: pyplot.Axes, fig: pyplot.Figure,
                           paired_axes: bool, ylim: float):
    bottom_ax_xmin, bottom_ax_xmax = bottom_ax.get_xlim()
    if paired_axes:
        assert len(axes_names) >= 2
        top_ax.text(
            s=axes_names[0],
            x=bottom_ax_xmin + 20,
            y=ylim * 0.95,
            style="italic",
            verticalalignment="center",
        )
        bottom_ax.text(
            s=axes_names[1],
            x=bottom_ax_xmin + 20,
            y=ylim * 0.95,
            style="italic",
            verticalalignment="center",
        )
    fig.text(
        x=top_ax.get_position().xmin - 0.05,
        y=0.5,
        s="p-value (with α at 5-sigma, Šidák corrected)",
        ha="center",
        va="center",
        rotation="vertical",
    )
    if bottom_ax_xmin <= 0 <= bottom_ax_xmax:
        bottom_ax.text(
            s="   onset of environment   ",
            x=0,
            y=0 if paired_axes else ylim / 2,
            color="black",
            fontsize="x-small",
            bbox={"facecolor": "white", "edgecolor": "none", "pad": 2},
            verticalalignment="center",
            horizontalalignment="center",
            rotation="vertical",
        )


def _restrict_channels(
    expression_set: ExpressionSet,
    best_transforms: tuple[list[ExpressionPoint], ...],
    show_only_sensors: str | None,
):
    """Restrict to specific sensor type if requested."""
    if show_only_sensors is not None:
        if isinstance(expression_set, SensorExpressionSet):
            if show_only_sensors == "meg":
                chosen_channels = get_meg_sensors()
            elif show_only_sensors == "eeg":
                chosen_channels = get_eeg_sensors()
            else:
                raise NotImplementedError()
        else:
            raise ValueError("`show_only_sensors` only valid with sensor data.")
    else:
        if isinstance(expression_set, SensorExpressionSet):
            # All sensors
            chosen_channels = {
                ep.channel
                for best_transforms_each_ax in best_transforms
                for ep in best_transforms_each_ax
            }
        elif isinstance(expression_set, HexelExpressionSet):
            # All hexels
            chosen_channels = {
                ep.channel
                for best_transforms_each_ax in best_transforms
                for ep in best_transforms_each_ax
            }
        else:
            raise NotImplementedError()
    return chosen_channels


def _get_best_xlims(xlims, data_x_min, data_x_max):
    default_xlims = (-200, 800)
    if xlims is None:
        xlims = (None, None)
    xmin, xmax = xlims
    if xmin is None:
        xmin = min(default_xlims[0], data_x_min)
    if xmax is None:
        xmax = max(default_xlims[1], data_x_max)
    xlims = (xmin, xmax)
    return xlims


def _get_best_ylim(ylim: float | None, data_y_min):
    if ylim is not None:
        return ylim
    default_y_min = -1 * _MAJOR_TICK_SIZE
    ylim = min(default_y_min, data_y_min)
    # Round to nearest major tick
    major_tick = np.floor(ylim / _MAJOR_TICK_SIZE) * _MAJOR_TICK_SIZE
    ylim = major_tick
    return ylim


def _get_xticks(xlims: tuple[float, float]):
    xmin, xmax = xlims
    # Round to the nearest 100
    step = 100
    xmin = round_up(xmin, step)
    xmax = round_down(xmax, step)
    return np.arange(xmin, xmax + 1, step)


def _get_yticks(ylim):
    n_major_ticks = int(ylim / _MAJOR_TICK_SIZE) * -1
    last_major_tick = -1 * n_major_ticks * _MAJOR_TICK_SIZE
    return np.linspace(start=0, stop=last_major_tick, num=n_major_ticks + 1)


def plot_top_five_channels_of_gridsearch(
    latencies: NDArray,
    corrs: NDArray,
    transform: Transform,
    n_samples_per_split: int,
    n_reps: int,
    n_splits: int,
    auto_corrs: NDArray,
    log_pvalues: any,
    # I/O args
    save_to: Optional[Path] = None,
    overwrite: bool = True,
):
    """
    Generates correlation and p-value plots showing the top five channels of the gridsearch.

    Args:
        latencies (NDArray[any]): Array of latency values (e.g., time points in milliseconds) for the x-axis of the plots.
        corrs (NDArray[any]): Correlation coefficients array with shape (n_channels, n_conditions, n_splits, n_time_steps).
        transform (Transform): The transform object whose name attribute will be used in the plot title.
        n_samples_per_split (int): Number of samples per split used in the grid search.
        n_reps (int): Number of repetitions in the grid search.
        n_splits (int): Number of splits in the grid search.
        auto_corrs (NDArray[any]): Auto-correlation values array used for plotting the transform auto-correlation.
        log_pvalues (any): Array of log-transformed p-values for each channel and time point.
        save_to (Optional[Path], optional): Path to save the generated plot. If None, the plot is not saved. Default is None.
        overwrite (bool, optional): If True, overwrite the existing file if it exists. Default is True.

    Raises:
        FileExistsError: If the file already exists at save_to and overwrite is set to False.

    Notes:
        The function generates two subplots:

        - The first subplot shows the correlation coefficients over latencies for the top five channels.
        - The second subplot shows the corresponding p-values for these channels.
    """

    figure, axis = pyplot.subplots(1, 2, figsize=(15, 7))
    figure.suptitle(
        f"{transform.name}: Plotting corrs and pvalues for top five channels"
    )

    maxs = np.min(log_pvalues, axis=1)
    n_amaxs = 5
    amaxs = np.argpartition(maxs, -n_amaxs)[-n_amaxs:]
    amax = np.argmin(log_pvalues) // (n_samples_per_split // 2)
    amaxs = [i for i in amaxs if i != amax]  # + [209]

    axis[0].plot(latencies, np.mean(corrs[amax, 0], axis=-2).T, "r-", label=amax)
    axis[0].plot(latencies, np.mean(corrs[amaxs, 0], axis=-2).T, label=amaxs)
    std_null = (
        np.mean(np.std(corrs[:, 1], axis=-2), axis=0).T * 3 / np.sqrt(n_reps * n_splits)
    )  # 3 pop std.s
    std_real = np.std(corrs[amax, 0], axis=-2).T * 3 / np.sqrt(n_reps * n_splits)
    av_real = np.mean(corrs[amax, 0], axis=-2).T

    axis[0].fill_between(latencies, -std_null, std_null, alpha=0.5, color="grey")
    axis[0].fill_between(
        latencies, av_real - std_real, av_real + std_real, alpha=0.25, color="red"
    )

    peak_lat_ind = np.argmin(log_pvalues) % (n_samples_per_split // 2)
    peak_lat = latencies[peak_lat_ind]
    peak_corr = np.mean(corrs[amax, 0], axis=-2)[peak_lat_ind]
    print(
        f"{transform.name}: peak lat: {peak_lat:.1f},   peak corr: {peak_corr:.4f}   [sensor] ind: {amax},   -log(pval): {-log_pvalues[amax][peak_lat_ind]:.4f}"
    )

    auto_corrs = np.mean(auto_corrs, axis=0)
    axis[0].plot(
        latencies,
        np.roll(auto_corrs, peak_lat_ind) * peak_corr / np.max(auto_corrs),
        "k--",
        label="trans auto-corr",
    )

    axis[0].axvline(0, color="k")
    axis[0].legend()
    axis[0].set_title("Corr coef.")
    axis[0].set_xlabel("latencies (ms)")
    axis[0].set_ylabel("Corr coef.")

    axis[1].plot(latencies, -log_pvalues[amax].T, "r-", label=amax)
    axis[1].plot(latencies, -log_pvalues[amaxs].T, label=amaxs)
    axis[1].axvline(0, color="k")
    axis[1].legend()
    axis[1].set_title("p-values")
    axis[1].set_xlabel("latencies (ms)")
    axis[1].set_ylabel("p-values")

    if save_to is not None:
        pyplot.rcParams["savefig.dpi"] = 300
        save_to = Path(save_to, transform.name + "_gridsearch_top_five_channels.png")

        if overwrite or not save_to.exists():
            pyplot.savefig(Path(save_to))
        else:
            raise FileExistsError(save_to)

    pyplot.clf()
    pyplot.close()


def legend_display_dict(transforms: list[str], display_name) -> dict[str, str]:
    """
    Creates a dictionary for the `legend_display` parameter of `expression_plot()`.

    This function maps each transform name in the provided list to a single display name,
    which can be used to group multiple transforms under one legend item in the plot.

    Args:
        transforms (list[str]): A list of transform names to be grouped under the same display name.
        display_name (str): The display name to be used for all transforms in the list.

    Returns:
        dict[str, str]: A dictionary mapping each transform name to the provided display name.
    """
    return {transform: display_name for transform in transforms}<|MERGE_RESOLUTION|>--- conflicted
+++ resolved
@@ -134,8 +134,9 @@
             below this threshold are considered significant.
         show_transforms (list[str]): A list of transform names to consider for significance. Only these
             transforms will be checked for significant hexels.
-        minimap_latency_range: tuple[float | None, float | None]: The latency range to use in the minimap.
+        minimap_latency_range: (Optional[tuple[float | None, float | None]]): The latency range to use in the minimap.
             Defaults to None.
+
 
     Returns:
         tuple[NDArray, NDArray]: A tuple containing two arrays (one for the left hemisphere and one for
@@ -156,19 +157,18 @@
     best_transforms_left: list[ExpressionPoint]
     best_transforms_right: list[ExpressionPoint]
     best_transforms_left, best_transforms_right = expression_set.best_transforms()
-<<<<<<< HEAD
     best_transforms_left  = [ep for ep in best_transforms_left  if ep.logp_value < alpha_logp]
     best_transforms_right = [ep for ep in best_transforms_right if ep.logp_value < alpha_logp]
-=======
-    best_transforms_left = best_transforms_left[best_transforms_left[COL_LOGP_VALUE] < alpha_logp]
-    best_transforms_right = best_transforms_right[best_transforms_right[COL_LOGP_VALUE] < alpha_logp]
-    if minimap_latency_range is not None and not (None, None):
-        # Filter the dataframe to keep rows where 'latency' is within the range
-        best_transforms_left = best_transforms_left[(best_transforms_left['latency'] >= minimap_latency_range[0]) &
-                                                    (best_transforms_left['latency'] <= minimap_latency_range[1])]
-        best_transforms_right = best_transforms_right[(best_transforms_right['latency'] >= minimap_latency_range[0]) &
-                                                    (best_transforms_right['latency'] <= minimap_latency_range[1])]
->>>>>>> 398d6fff
+    if minimap_latency_range is not None:
+        # Filter expression points to keep those where latency is in range
+        minimap_start, minimap_end = minimap_latency_range
+        if minimap_start is not None:
+            best_transforms_left  = [ep for ep in best_transforms_left  if ep.latency >= minimap_start]
+            best_transforms_right = [ep for ep in best_transforms_right if ep.latency >= minimap_start]
+        if minimap_end is not None:
+            best_transforms_left  = [ep for ep in best_transforms_left  if ep.latency <= minimap_end]
+            best_transforms_right = [ep for ep in best_transforms_right if ep.latency <= minimap_end]
+
     for trans_i, transform in enumerate(
         expression_set.transforms,
         # 1-indexed, as 0 will refer to transparent
@@ -289,9 +289,10 @@
         # +1 for the transparency
         N=len(expression_set.transforms) + 1,
     )
-    data_left, data_right = _hexel_minimap_data(
-        expression_set, alpha_logp=alpha_logp, show_transforms=show_transforms, minimap_latency_range=minimap_latency_range
-    )
+    data_left, data_right = _hexel_minimap_data(expression_set,
+                                                alpha_logp=alpha_logp,
+                                                show_transforms=show_transforms,
+                                                minimap_latency_range=minimap_latency_range)
     stc = SourceEstimate(
         data=np.concatenate([data_left, data_right]),
         vertices=[expression_set.hexels_left, expression_set.hexels_right],
@@ -352,7 +353,7 @@
     ylim: Optional[float] = None,
     xlims: Optional[tuple[float | None, float | None]] = None,
     hidden_transforms_in_legend: bool = True,
-    title: str = None,
+    title: Optional[str] = None,
     fig_size: tuple[float, float] = (12, 7),
     # Display options
     minimap: bool = False,
@@ -385,7 +386,7 @@
             default values, or set either entry to None to use the default for that value. Default is (-100, 800).
         hidden_transforms_in_legend (bool, optional): If True, includes non-plotted transforms in the legend.
             Default is True.
-        title (str, optional): Title over the top axis in the figure. Default is none.
+        title (str, optional): Title over the top axis in the figure. Supply None for no title. Default is None.
         fig_size (tuple[float, float], optional): Figure size in inches. Default is (12, 7).
         minimap (bool, optional): If True, displays a minimap of the expression data. Default is False.
         minimap_view (str, optional): The view type for the minimap, either "lateral" or other specified views.
@@ -410,10 +411,10 @@
         show_only_sensors (str, optional): Show only one type of sensors. "meg" for MEG sensors, "eeg" for EEG sensors.
             None to show all sensors. Supplying this value with something other than a SensorExpressionSet causes will
             throw an exception. Default is None.
-        minimap_latency_range (Optional[tuple[float | None, float | None]]): Supply `(start_time, stop_time)` to restrict
-            minimap view to only the specified time window, and highlight the time window on the expression plot.
-            Both `start_time` and `stop_time` are in seconds. Set `start_time` or `stop_time` to `None` for half-open
-            intervals.
+        minimap_latency_range (Optional[tuple[float | None, float | None]]): Supply `(start_time, stop_time)` to
+            restrict the minimap view to only the specified time window, and highlight the time window on the expression
+            plot. Both `start_time` and `stop_time` are in seconds. Set `start_time` or `stop_time` to `None` for
+            half-open intervals.
         save_to (Optional[Path], optional): Path to save the generated plot. If None, the plot is not saved.
             Default is None.
         overwrite (bool, optional): If True, overwrite the existing file if it exists. Default is True.
@@ -493,18 +494,7 @@
     else:
         raise NotImplementedError()
 
-<<<<<<< HEAD
     chosen_channels = _restrict_channels(expression_set, best_transforms, show_only_sensors)
-=======
-    chosen_channels = _restrict_channels(
-        expression_set, best_transforms, show_only_sensors
-    )
-
-    sidak_corrected_alpha = 1 - (
-        (1 - alpha)
-        ** np.float128(1 / (2 * len(expression_set.latencies) * n_channels * len(show_only)))
-    )
->>>>>>> 398d6fff
 
     sidak_corrected_alpha = sidak_correct(alpha, n_comparisons=len(expression_set.latencies) * n_channels * len(show_only))
     sidak_corrected_alpha = p_to_logp(sidak_corrected_alpha)
@@ -673,7 +663,6 @@
                 stop = ax.get_xlim()[1]
             else:
                 stop = stop * 1000  # Convert to ms
-
             ax.axvspan(xmin=start, xmax=stop, color="grey", alpha=0.2, lw=0, zorder=-10)
 
     # Plot minimap
