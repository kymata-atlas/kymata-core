from __future__ import annotations

import os
from dataclasses import dataclass
from itertools import cycle
from pathlib import Path
from statistics import NormalDist
from typing import Optional, Sequence, NamedTuple, Any, Type, Literal, Callable
from warnings import warn

import numpy as np
from matplotlib import pyplot
from matplotlib.colors import to_hex
from matplotlib.lines import Line2D
from matplotlib.patches import Patch
from matplotlib.ticker import FixedLocator
from mne import SourceEstimate
from numpy.typing import NDArray
from seaborn import color_palette

from kymata.entities.datatypes import TransformNameDType
from kymata.entities.expression import (
<<<<<<< HEAD
    HexelExpressionSet, SensorExpressionSet, ExpressionSet, ExpressionPoint)
=======
    HexelExpressionSet, SensorExpressionSet, ExpressionSet, DIM_TRANSFORM, COL_LOGP_VALUE, DIM_LATENCY)
>>>>>>> aac84754
from kymata.entities.transform import Transform
from kymata.math.probability import p_to_logp, sidak_correct
from kymata.math.rounding import round_down, round_up
<<<<<<< HEAD
from kymata.plot.color import transparent
=======
from kymata.plot.color import DiscreteListedColormap
>>>>>>> aac84754
from kymata.plot.layouts import (
    get_meg_sensor_xy, get_eeg_sensor_xy, get_meg_sensors, get_eeg_sensors)


# log scale: 10 ** -this will be the ytick interval and also the resolution to which the ylims will be rounded
_MAJOR_TICK_SIZE = 50


class _AxName:
    """Canonical names for the axes."""

    top = "top"
    bottom = "bottom"
    main = "main"
    minimap_top = "minimap top"
    minimap_bottom = "minimap bottom"
    minimap_main = "minimap main"


@dataclass
class _MosaicSpec:
    mosaic: list[list[str]]
    width_ratios: list[float] | None
    height_ratios: list[float] | None
    fig_size: tuple[float, float]
    subplots_adjust_kwargs: dict[str, float] = None

    def __post_init__(self):
        if self.subplots_adjust_kwargs is None:
            self.subplots_adjust_kwargs = dict()

    def to_subplots(self) -> tuple[pyplot.Figure, dict[str, pyplot.Axes]]:
        print(self.mosaic)
        return pyplot.subplot_mosaic(
            self.mosaic, width_ratios=self.width_ratios, height_ratios=self.height_ratios, figsize=self.fig_size
        )


def _minimap_mosaic(
    paired_axes: bool,
    minimap_option: str | None,
    expression_set_type: Type[ExpressionSet],
    fig_size: tuple[float, float],
) -> _MosaicSpec:
    # Set defaults:
    if minimap_option is None:
        width_ratios = None
        height_ratios = None
        subplots_adjust = {
            "hspace": 0,
            "left": 0.08,
            "right": 0.84,
        }
    elif minimap_option.lower() == "standard":
        width_ratios = [1, 3]
        height_ratios = None
        subplots_adjust = {
            "hspace": 0,
            "wspace": 0.25,
            "left": 0.02,
            "right": 0.8,
        }
    elif minimap_option.lower() == "large":
        width_ratios = None
        height_ratios = [6, 1, 1]
        subplots_adjust = {
            "hspace": 0,
            "wspace": 0.1,
            "left": 0.08,
            "right": 0.92,
        }
    else:
        raise NotImplementedError()

    if paired_axes:
        if minimap_option is None:
            spec = [
                [_AxName.top],
                [_AxName.bottom],
            ]
        elif minimap_option.lower() == "standard":
            if expression_set_type == HexelExpressionSet:
                spec = [
                    [_AxName.minimap_top, _AxName.top],
                    [_AxName.minimap_bottom, _AxName.bottom],
                ]
            elif expression_set_type == SensorExpressionSet:
                spec = [
                    [_AxName.minimap_main, _AxName.top],
                    [_AxName.minimap_main, _AxName.bottom],
                ]
            else:
                raise NotImplementedError()
        elif minimap_option.lower() == "large":
            if expression_set_type == HexelExpressionSet:
                spec = [
                    [_AxName.minimap_top, _AxName.minimap_bottom],
                    [_AxName.top,         _AxName.top],
                    [_AxName.bottom,      _AxName.bottom]
                ]
            elif expression_set_type == SensorExpressionSet:
                spec = [
                    [_AxName.minimap_main],
                    [_AxName.top],
                    [_AxName.bottom],
                ]
            else:
                raise NotImplementedError()
        else:
            raise NotImplementedError()
    else:
        if minimap_option is None:
            spec = [
                [_AxName.main],
            ]
        elif minimap_option.lower() == "standard":
            spec = [
                [_AxName.minimap_main, _AxName.main],
            ]
        elif minimap_option.lower() == "large":
            spec = [
                [_AxName.minimap_main],
                [_AxName.main],
            ]
        else:
            raise NotImplementedError()

    return _MosaicSpec(
        mosaic=spec,
        width_ratios=width_ratios,
        height_ratios=height_ratios,
        fig_size=fig_size,
        subplots_adjust_kwargs=subplots_adjust,
    )


def _hexel_minimap_data(expression_set: HexelExpressionSet,
                        alpha_logp: float,
                        show_transforms: list[str],
                        value_lookup: dict[str, int | float],
                        minimap_latency_range: Optional[tuple[float | None, float | None]] = None,
                        ) -> tuple[NDArray, NDArray]:
    """
    Generates data arrays for a minimap visualization of significant hexels in a HexelExpressionSet.

    Args:
        expression_set (HexelExpressionSet): The set of hexel expressions to analyze.
        alpha_logp (float): The logarithm of the p-value threshold for significance. Hexels with values
            below this threshold are considered significant.
        show_transforms (list[str]): A list of transform names to consider for significance. Only these
            transforms will be checked for significant hexels.
<<<<<<< HEAD
        minimap_latency_range: (Optional[tuple[float | None, float | None]]): The latency range to use in the minimap.
=======
        value_lookup (dict[str, int]): A dictionary mapping transform names to values to set in the data arrays.
        minimap_latency_range: tuple[float | None, float | None]: The latency range to use in the minimap.
>>>>>>> aac84754
            Defaults to None.


    Returns:
        tuple[NDArray, NDArray]: A tuple containing two arrays (one for the left hemisphere and one for
        the right hemisphere). Each array has a length equal to the number of hexels in the respective
        hemisphere, with entries:
            - 0, if no transform is ever significant for this hexel.
            - i+1, where i is the index of the transform (within `show_transforms`) that is significant
              for this hexel.

    Notes:
        This function identifies which hexels are significant for the given transforms based on a provided
        significance threshold. It returns arrays for both the left and right hemispheres, where each entry
        indicates whether the hexel is significant for any transform and, if so, which transform it is
        significant for.
    """
    # Initialise with zeros: transparent everywhere
    data_left = np.zeros((len(expression_set.hexels_left),))
    data_right = np.zeros((len(expression_set.hexels_right),))
<<<<<<< HEAD
    best_transforms_left: list[ExpressionPoint]
    best_transforms_right: list[ExpressionPoint]
    best_transforms_left, best_transforms_right = expression_set.best_transforms()
    best_transforms_left  = [ep for ep in best_transforms_left  if ep.logp_value < alpha_logp]
    best_transforms_right = [ep for ep in best_transforms_right if ep.logp_value < alpha_logp]
    if minimap_latency_range is not None:
        # Filter expression points to keep those where latency is in range
        minimap_start, minimap_end = minimap_latency_range
        if minimap_start is not None:
            best_transforms_left  = [ep for ep in best_transforms_left  if ep.latency >= minimap_start]
            best_transforms_right = [ep for ep in best_transforms_right if ep.latency >= minimap_start]
        if minimap_end is not None:
            best_transforms_left  = [ep for ep in best_transforms_left  if ep.latency <= minimap_end]
            best_transforms_right = [ep for ep in best_transforms_right if ep.latency <= minimap_end]

    for trans_i, transform in enumerate(
        expression_set.transforms,
        # 1-indexed, as 0 will refer to transparent
        start=1,
    ):
        if transform not in show_transforms:
            continue
        significant_hexel_names_left = [ep.channel for ep in best_transforms_left if ep.transform == transform]
=======

    # Get best transforms which survive alpha threshold
    best_transforms_left, best_transforms_right = expression_set.best_transforms()
    best_transforms_left = best_transforms_left[best_transforms_left[COL_LOGP_VALUE] < alpha_logp]
    best_transforms_right = best_transforms_right[best_transforms_right[COL_LOGP_VALUE] < alpha_logp]

    # Apply latency range if appropriate
    if minimap_latency_range != (None, None):
        # Filter the dataframe to keep rows where 'latency' is within the range
        best_transforms_left = best_transforms_left[(best_transforms_left['latency'] >= minimap_latency_range[0]) &
                                                    (best_transforms_left['latency'] <= minimap_latency_range[1])]
        best_transforms_right = best_transforms_right[(best_transforms_right['latency'] >= minimap_latency_range[0]) &
                                                      (best_transforms_right['latency'] <= minimap_latency_range[1])]

    # Apply colour index to each shown transform
    for transform in show_transforms:
        significant_hexel_names_left = best_transforms_left[
                best_transforms_left[DIM_TRANSFORM] == transform
            ][expression_set.channel_coord_name]
>>>>>>> aac84754
        hexel_idxs_left = np.searchsorted(
            expression_set.hexels_left, np.array(significant_hexel_names_left)
        )
        data_left[hexel_idxs_left] = value_lookup[transform]

<<<<<<< HEAD
        significant_hexel_names_right = [ep.channel for ep in best_transforms_right if ep.transform == transform]
=======
        significant_hexel_names_right = best_transforms_right[
                best_transforms_right[DIM_TRANSFORM] == transform
            ][expression_set.channel_coord_name]
>>>>>>> aac84754
        hexel_idxs_right = np.searchsorted(
            expression_set.hexels_right, np.array(significant_hexel_names_right)
        )
        data_right[hexel_idxs_right] = value_lookup[transform]

    return data_left, data_right


def _plot_transform_expression_on_axes(
    ax: pyplot.Axes,
    transform_data: list[ExpressionPoint],
    color,
    sidak_corrected_alpha: float,
    filled: bool,
):
    """
    Returns:
        x_min, x_max, y_min, y_max
            logp values for axis limits
            Note: *_min and *_max values are np.Inf and -np.Inf respectively if x or y is empty
                  (so they can be added to min() and max() without altering the result).
    """
    x = np.array([ep.latency * 1000   # Convert to milliseconds
                  for ep in transform_data])
    y = np.array([ep.logp_value
                  for ep in transform_data])
    c = np.where(y <= sidak_corrected_alpha, color, "black")
    ax.vlines(x=x, ymin=1, ymax=y, color=c)
    ax.scatter(x, y, facecolors=c if filled else "none", s=20, edgecolors=c)

    x_min = x.min() if len(x) > 0 else np.Inf
    x_max = x.max() if len(x) > 0 else -np.Inf
    # Careful, the y value is inverted, with y==1 on the origin and y<1 away from the origin.
    # "y_min" here is real absolute min value in the data (closest to zero)
    y_min = y.min() if len(y) > 0 else np.Inf
    y_max = y.max() if len(y) > 0 else -np.Inf

    return x_min, x_max, y_min, y_max


class AxisAssignment(NamedTuple):
    axis_name: str
    axis_channels: list


sensor_left_right_assignment: tuple[AxisAssignment, AxisAssignment] = (
    AxisAssignment(
        axis_name="left",
        axis_channels=[
            sensor for sensor, (x, y) in get_meg_sensor_xy().items() if x <= 0
        ]
        + [sensor for sensor, (x, y) in get_eeg_sensor_xy().items() if x <= 0],
    ),
    AxisAssignment(
        axis_name="right",
        axis_channels=[
            sensor for sensor, (x, y) in get_meg_sensor_xy().items() if x >= 0
        ]
        + [sensor for sensor, (x, y) in get_eeg_sensor_xy().items() if x >= 0],
    ),
)


def _plot_minimap_sensor(
    expression_set: ExpressionSet,
    minimap_axis: pyplot.Axes,
    colors: dict[str, str],
    alpha_logp: float,
    minimap_latency_range: Optional[tuple[float | None, float | None]] = None,
):
    raise NotImplementedError("Minimap not yet implemented for sensor data")


def _plot_minimap_hexel(
    expression_set: HexelExpressionSet,
    show_transforms: list[str],
    lh_minimap_axis: pyplot.Axes,
    rh_minimap_axis: pyplot.Axes,
    view: str,
    surface: str,
    colors: dict[str, Any],
    alpha_logp: float,
    minimap_kwargs: dict,
    minimap_latency_range: Optional[tuple[float | None, float | None]] = None,
):
    # Ensure we have the FSAverage dataset downloaded
    from kymata.datasets.fsaverage import FSAverageDataset

    fsaverage = FSAverageDataset(download=True)
    os.environ["SUBJECTS_DIR"] = str(fsaverage.path)

<<<<<<< HEAD
    # Transforms which aren't being shown need to be padded into the colormap, for indexing purposes, but should show up
    # as transparent
    colors = colors.copy()
    for transform in expression_set.transforms:
        if transform not in show_transforms:
            colors[transform] = transparent

    # segment at index 0 will map to transparent
    # segment at index i will map to transform of index i-1
    colormap = LinearSegmentedColormap.from_list(
        "custom",
        # Insert transparent for index 0
        colors=[transparent] + [colors[f] for f in expression_set.transforms],
        # +1 for the transparency
        N=len(expression_set.transforms) + 1,
    )
    data_left, data_right = _hexel_minimap_data(expression_set,
                                                alpha_logp=alpha_logp,
                                                show_transforms=show_transforms,
                                                minimap_latency_range=minimap_latency_range)
=======
    # There is a little circular dependency between the smoothing_steps in plot_kwargs below, which gets created after
    # the colormap, and the colormap, which depends on the smoothing steps. So we short-circuit that here by pulling out
    # the relevant value, if it's there so it doesn't get out of sync
    if "smoothing_steps" in minimap_kwargs:
        smoothing_steps = minimap_kwargs["smoothing_steps"]
    else:
        # Default value
        smoothing_steps = 2

    colormap, colour_idx_lookup, n_colors = _get_colormap_for_cortical_minimap(colors, show_transforms)

    data_left, data_right = _hexel_minimap_data(
        expression_set,
        alpha_logp=alpha_logp,
        show_transforms=show_transforms,
        value_lookup=colour_idx_lookup,
        minimap_latency_range=minimap_latency_range,
    )
>>>>>>> aac84754
    stc = SourceEstimate(
        data=np.concatenate([data_left, data_right]),
        vertices=[expression_set.hexels_left, expression_set.hexels_right],
        tmin=0,
        tstep=1,
    )
    warn("Plotting on the fsaverage brain. Ensure that hexel numbers match those of the fsaverage brain.")
    plot_kwargs = dict(
        subject="fsaverage",
        surface=surface,
        views=view,
        colormap=colormap,
        smoothing_steps=smoothing_steps,
        cortex=dict(colormap="Greys", vmin=-3, vmax=6),
        background="white",
        spacing="ico5",
        time_viewer=False,
        colorbar=False,
        transparent=False,
        clim=dict(
            kind="value",
            lims=[0, n_colors / 2, n_colors],
        ),
    )
    # Override plot kwargs with those passed
    plot_kwargs.update(minimap_kwargs)
    # Plot left view
    lh_brain = stc.plot(hemi="lh", **plot_kwargs)
    lh_brain_fig = pyplot.gcf()
    lh_minimap_axis.imshow(lh_brain.screenshot())
    hide_axes(lh_minimap_axis)
    pyplot.close(lh_brain_fig)
    # Plot right view
    rh_brain = stc.plot(hemi="rh", **plot_kwargs)
    rh_brain_fig = pyplot.gcf()
    rh_minimap_axis.imshow(rh_brain.screenshot())
    hide_axes(rh_minimap_axis)
    pyplot.close(rh_brain_fig)


def _get_colormap_for_cortical_minimap(colors: dict[str, Any],
                                       show_transforms: list[str],
                                       ) -> tuple[Callable, dict[TransformNameDType, int], int]:
    """
    Get a colormap appropriate for displaying transforms on a brain minimap.

    Colormap will have specified colours for the transforms, interleaved with transparency. The transparency
    interleaving is necessary to remove false-colour "halos" appearing around the edge of significant hexel patches when
    smoothing is >1.

    Index point to transform position within `show_transforms` (1-indexed).

    Args:
        colors (dict): A dictionary mapping transform names to colours (in any matplotlib-appropriate format, e.g.
            strings ("red", "#2r4fa6") or rgb(a) tuples ((1.0, 0.0, 0.0, 1.0))
        show_transforms (list[str]): The transforms which will be shown

    Returns: Tuple of the following items
        (
            LinearSegmentedColormap: Colormap with colours for shown functions interleaved with transparency
            dict[TransformNameDType, int]: Dictionary mapping transform names to indices within the colourmap for the
                appropriate colour
            int: the total number of colours in the colourmap, including the initial and interleaved transparency
        )

    """

    base_colours = [transparent] + [colors[f] for f in show_transforms]

    colour_idx_lookup = {
        # Map the colour to its corresponding index in the colourmap
        TransformNameDType(transform): transform_idx
        for transform_idx, transform in enumerate(show_transforms, start=1)
    }

    colormap = DiscreteListedColormap(colors=base_colours, scale01=True)

    return colormap, colour_idx_lookup, max(colour_idx_lookup.values())


def hide_axes(axes: pyplot.Axes):
    """Hide all axes markings from a pyplot.Axes."""
    axes.get_xaxis().set_visible(False)
    axes.get_yaxis().set_visible(False)
    axes.axis("off")


def expression_plot(
    expression_set: ExpressionSet,
    show_only: Optional[str | Sequence[str]] = None,
    paired_axes: bool = True,
    # Statistical kwargs
    alpha: float = 1 - NormalDist(mu=0, sigma=1).cdf(5),  # 5-sigma
    # Style kwargs
    color: Optional[str | dict[str, str] | list[str]] = None,
    ylim: Optional[float] = None,
    xlims: Optional[tuple[float | None, float | None]] = None,
    hidden_transforms_in_legend: bool = True,
    title: Optional[str] = None,
    fig_size: tuple[float, float] = (12, 7),
    # Display options
    minimap: str | None = None,
    minimap_view: str = "lateral",
    minimap_surface: str = "inflated",
    show_only_sensors: Optional[Literal["eeg", "meg"]] = None,
    minimap_latency_range: Optional[tuple[float | None, float | None]] = None,
    # I/O args
    save_to: Optional[Path] = None,
    overwrite: bool = True,
    show_legend: bool = True,
    legend_display: dict[str, str] | None = None,
    # Extra kwargs
    minimap_kwargs: Optional[dict] = None
) -> pyplot.Figure:
    """
    Generates a plot of transform expressions over time with optional display customizations.

    Args:
        expression_set (ExpressionSet): The set of expressions to plot, containing transforms and associated data.
        show_only (Optional[str | Sequence[str]], optional): A string or a sequence of strings specifying which
            transforms to plot.
            If None, all transforms in the expression_set will be plotted. Default is None.
        paired_axes (bool, optional): When True, shows the expression plot split into left and right axes.
            When False, all points are shown on the same axis. Default is True.
        alpha (float, optional): Significance level for statistical tests, defaulting to a 5-sigma threshold.
        color (Optional[str | dict[str, str] | list[str]], optional): Color settings for the plot. Can be a single
            color, a dictionary mapping transform names to colors, or a list of colors. Default is None.
        ylim (Optional[float], optional): The y-axis limit (p-value). Use log10 of the desired value — e.g. if the
            desired limit is 10^-100, supply ylim=-100. If None, it will be determined automatically. Default is None.
        xlims (tuple[Optional[float], Optional[float]], optional): The x-axis limits as a tuple (in ms). None to use
            default values, or set either entry to None to use the default for that value. Default is (-100, 800).
        hidden_transforms_in_legend (bool, optional): If True, includes non-plotted transforms in the legend.
            Default is True.
<<<<<<< HEAD
        title (str, optional): Title over the top axis in the figure. Supply None for no title. Default is None.
=======
        title (str, optional): Title over the top axis in the figure. Default is None.
>>>>>>> aac84754
        fig_size (tuple[float, float], optional): Figure size in inches. Default is (12, 7).
        minimap (str, optional): If None, no minimap is shown. Other options are:
            `"standard"`: Show small minimal.
            `"large"`: Show a large minimal with smaller expression plot.
            Default is None.
        minimap_view (str, optional): The view type for the minimap, either "lateral" or other specified views.
            Valid options are:
            `"lateral"`: From the left or right side such that the lateral (outside) surface of the given hemisphere is
                         visible.
            `"medial"`: From the left or right side such that the medial (inside) surface of the given hemisphere is
                        visible (at least when in split or single-hemi mode).
            `"rostral"`: From the front.
            `"caudal"`: From the rear.
            `"dorsal"`: From above, with the front of the brain pointing up.
            `"ventral"`: From below, with the front of the brain pointing up.
            `"frontal"`: From the front and slightly lateral, with the brain slightly tilted forward (yielding a view
                         from slightly above).
            `"parietal"`: From the rear and slightly lateral, with the brain slightly tilted backward (yielding a view
                          from slightly above).
            `"axial"`: From above with the brain pointing up (same as 'dorsal').
            `"sagittal"`: From the right side.
            `"coronal"`: From the rear.
            Default is `lateral`.
        minimap_surface (str, optional): The surface type for the minimap, such as "inflated". Default is "inflated".
        show_only_sensors (str, optional): Show only one type of sensors. "meg" for MEG sensors, "eeg" for EEG sensors.
            None to show all sensors. Supplying this value with something other than a SensorExpressionSet causes will
            throw an exception. Default is None.
        minimap_latency_range (Optional[tuple[float | None, float | None]]): Supply `(start_time, stop_time)` to
            restrict the minimap view to only the specified time window, and highlight the time window on the expression
            plot. Both `start_time` and `stop_time` are in seconds. Set `start_time` or `stop_time` to `None` for
            half-open intervals.
        save_to (Optional[Path], optional): Path to save the generated plot. If None, the plot is not saved.
            Default is None.
        overwrite (bool, optional): If True, overwrite the existing file if it exists. Default is True.
        show_legend (bool, optional): If True, displays the legend. Default is True.
        legend_display (dict[str, str] | None, optional): Allows grouping of multiple transforms under the same legend
            item. Provide a dictionary mapping true transform names to display names. None applies no grouping.
            Default is None.
        minimap_kwargs (Optional[dict]): Keyword argument overrides for minimap plotting. Default is None.

    Returns:
        pyplot.Figure: The matplotlib figure object containing the generated plot.

    Raises:
        FileExistsError: If the file already exists at save_to and overwrite is set to False.

    Notes:
        The function plots the expression data with options to customize the appearance and statistical
        significance thresholds. It supports different data types (e.g., HexelExpressionSet, SensorExpressionSet)
        and can handle paired axes for left/right hemisphere data.
    """

    # Default arg values
    if show_only is None:
        # Plot all
        show_only = expression_set.transforms
    elif isinstance(show_only, str):
        show_only = [show_only]
    not_shown = [f for f in expression_set.transforms if f not in show_only]

    if color is None:
        color = dict()
    elif isinstance(color, str):
        # Single string specified: use all that colour
        color = {f: color for f in show_only}
    elif isinstance(color, list):
        # List specified, then pair up in order
        assert len(color) == len(show_only)
        color = {f: c for f, c in zip(show_only, color)}

    if minimap_latency_range is None:
        minimap_latency_range = (None, None)
    assert len(minimap_latency_range) == 2

    if minimap_kwargs is None:
        minimap_kwargs = dict()

    # Default colours
    cycol = cycle(color_palette("Set1"))
    for transform in show_only:
        if transform not in color:
            color[transform] = to_hex(next(cycol))

    best_transforms = expression_set.best_transforms()

    if paired_axes:
        if isinstance(expression_set, HexelExpressionSet):
            axes_names = ("left hemisphere", "right hemisphere")
            assert isinstance(best_transforms, tuple)
        elif isinstance(expression_set, SensorExpressionSet):
            axes_names = ("left", "right")
            # Same transforms passed, filtering done at channel level
            best_transforms = (best_transforms, best_transforms)
        else:
            raise NotImplementedError()
    else:
        if isinstance(expression_set, HexelExpressionSet):
            raise NotImplementedError(
                "HexelExpressionSets have preset hemisphere assignments"
            )
        elif isinstance(expression_set, SensorExpressionSet):
            axes_names = ("",)
            # Wrap into list
            best_transforms = (best_transforms,)
        else:
            raise NotImplementedError()

    if isinstance(expression_set, HexelExpressionSet):
        n_channels = len(expression_set.hexels_left) + len(expression_set.hexels_right)
    elif isinstance(expression_set, SensorExpressionSet):
        n_channels = len(expression_set.sensors)
    else:
        raise NotImplementedError()

<<<<<<< HEAD
    chosen_channels = _restrict_channels(expression_set, best_transforms, show_only_sensors)
=======
    chosen_channels = _restrict_channels(
        expression_set, best_transforms, show_only_sensors
    )

    sidak_corrected_alpha = 1 - (
        (1 - alpha)
        ** np.longdouble(1 / (2 * len(expression_set.latencies) * n_channels * len(show_only)))
    )
>>>>>>> aac84754

    sidak_corrected_alpha = sidak_correct(alpha, n_comparisons=len(expression_set.latencies) * n_channels * len(show_only))
    sidak_corrected_alpha = p_to_logp(sidak_corrected_alpha)

    def _custom_label(transform_name):
        if legend_display is not None:
            if transform_name in legend_display.keys():
                return legend_display[transform_name]
        return transform_name

    mosaic = _minimap_mosaic(
        paired_axes=paired_axes,
        minimap_option=minimap,
        expression_set_type=type(expression_set),
        fig_size=fig_size,
    )

    fig: pyplot.Figure
    axes: dict[str, pyplot.Axes]
    fig, axes = mosaic.to_subplots()

    expression_axes_list: list[pyplot.Axes]
    if paired_axes:
        expression_axes_list = [
            axes[_AxName.top],
            axes[_AxName.bottom],
        ]  # For iterating over in a predictable order
    else:
        expression_axes_list = [axes[_AxName.main]]

    fig.subplots_adjust(**mosaic.subplots_adjust_kwargs)

    # Turn off autoscaling to make plotting faster, and since we manually set the axes scale later
    pyplot.autoscale(False)

    custom_handles = []
    custom_labels = []
    data_x_min, data_x_max = np.Inf, -np.Inf
    data_y_min = np.Inf
    for transform in show_only:
        custom_label = _custom_label(transform)
        if custom_label not in custom_labels:
            custom_handles.extend(
                [Line2D([], [], marker=".", color=color[transform], linestyle="None")]
            )
            custom_labels.append(custom_label)

        # We have a special case with paired sensor data, in that some sensors need to appear
        # on both sides of the midline.
        if paired_axes and isinstance(expression_set, SensorExpressionSet):
            assign_left_right_channels = sensor_left_right_assignment
            # Some points will be plotted on one axis, filled, some on both, empty
            top_chans = (
                set(assign_left_right_channels[0].axis_channels) & chosen_channels
            )
            bottom_chans = (
                set(assign_left_right_channels[1].axis_channels) & chosen_channels
            )
            # Symmetric difference
            both_chans = top_chans & bottom_chans
            top_chans -= both_chans
            bottom_chans -= both_chans
            for ax, best_trans_this_ax, chans_this_ax in zip(
                expression_axes_list, best_transforms, (top_chans, bottom_chans)
            ):
                # Plot filled
                (
                    x_min,
                    x_max,
                    y_min,
                    _y_max,
                ) = _plot_transform_expression_on_axes(
                    transform_data=[ep
                                    for ep in best_trans_this_ax
                                    if ep.transform == transform
                                    and ep.channel in chans_this_ax],
                    color=color[transform],
                    ax=ax,
                    sidak_corrected_alpha=sidak_corrected_alpha,
                    filled=True,
                )
                data_x_min = min(data_x_min, x_min)
                data_x_max = max(data_x_max, x_max)
                data_y_min = min(data_y_min, y_min)
                # Plot empty
                (
                    x_min,
                    x_max,
                    y_min,
                    _y_max,
                ) = _plot_transform_expression_on_axes(
                    transform_data=[ep
                                    for ep in best_trans_this_ax
                                    if ep.transform == transform
                                    and ep.channel in both_chans],
                    color=color[transform],
                    ax=ax,
                    sidak_corrected_alpha=sidak_corrected_alpha,
                    filled=False,
                )
                data_x_min = min(data_x_min, x_min)
                data_x_max = max(data_x_max, x_max)
                data_y_min = min(data_y_min, y_min)

        # With non-sensor data, or non-paired axes, we can treat these cases together
        else:
            # As normal, plot appropriate filled points in each axis
            for ax, best_trans_this_ax in zip(expression_axes_list, best_transforms):
                (
                    x_min,
                    x_max,
                    y_min,
                    _y_max,
                ) = _plot_transform_expression_on_axes(
                    transform_data=[ep
                                    for ep in best_trans_this_ax
                                    if ep.transform == transform
                                    and ep.channel in chosen_channels],
                    color=color[transform],
                    ax=ax,
                    sidak_corrected_alpha=sidak_corrected_alpha,
                    filled=True,
                )
                data_x_min = min(data_x_min, x_min)
                data_x_max = max(data_x_max, x_max)
                data_y_min = min(data_y_min, y_min)

    # Format shared axis qualities
    for ax in expression_axes_list:
        xlims = _get_best_xlims(xlims, data_x_min, data_x_max)
        ylim = _get_best_ylim(ylim, data_y_min)
        ax.set_xlim(*xlims)
        ax.set_ylim((0, ylim))
        ax.axvline(x=0, color="k", linestyle="dotted")
        ax.axhline(y=sidak_corrected_alpha, color="k", linestyle="dotted")
        ax.text(
            -50,
            sidak_corrected_alpha,
            "α*",
            bbox={"facecolor": "white", "edgecolor": "none"},
            verticalalignment="center",
        )
        ax.text(
            600,
            sidak_corrected_alpha,
            "α*",
            bbox={"facecolor": "white", "edgecolor": "none"},
            verticalalignment="center",
        )
        ax.set_yticks(_get_yticks(ylim))
        # Format yaxis as p-values (e.g. 10^{-50} instead of -50)
        pval_labels = [
            f"$10^{{{int(t)}}}$" if t != 0 else "1"  # Instead of 10^0
            for t in ax.get_yticks()
        ]
        ax.set_yticklabels(pval_labels)

        # Show highlighted range
        if minimap_latency_range != (None, None):
            start, stop = minimap_latency_range
            if start is None:
                start = ax.get_xlim()[0]
            else:
                start = start * 1000  # Convert to ms
            if stop is None:
                stop = ax.get_xlim()[1]
            else:
                stop = stop * 1000  # Convert to ms
            ax.axvspan(xmin=start, xmax=stop, color="grey", alpha=0.2, lw=0, zorder=-10)

    # Plot minimap
    if minimap is not None:
        if isinstance(expression_set, SensorExpressionSet):
            _plot_minimap_sensor(
                expression_set,
                minimap_axis=axes[_AxName.minimap_main],
                colors=color,
                alpha_logp=sidak_corrected_alpha,
                minimap_latency_range=minimap_latency_range,
            )
        elif isinstance(expression_set, HexelExpressionSet):
            _plot_minimap_hexel(
                expression_set,
                show_transforms=show_only,
                lh_minimap_axis=axes[_AxName.minimap_top],
                rh_minimap_axis=axes[_AxName.minimap_bottom],
                view=minimap_view,
                surface=minimap_surface,
                colors=color,
                alpha_logp=sidak_corrected_alpha,
                minimap_latency_range=minimap_latency_range,
                minimap_kwargs=minimap_kwargs,
            )
        else:
            raise NotImplementedError()

    # Format one-off axis qualities
    top_ax: pyplot.Axes
    bottom_ax: pyplot.Axes
    if paired_axes:
        top_ax = axes[_AxName.top]
        bottom_ax = axes[_AxName.bottom]
        top_ax.set_xticklabels([])
        bottom_ax.invert_yaxis()
    else:
        top_ax = bottom_ax = axes[_AxName.main]
    top_ax.set_title(title)
    bottom_ax.set_xlabel("Latency (ms) relative to onset of the environment")
    bottom_ax_xmin, bottom_ax_xmax = bottom_ax.get_xlim()
    bottom_ax.xaxis.set_major_locator(
        FixedLocator(_get_xticks((bottom_ax_xmin, bottom_ax_xmax)))
    )

    # Legend for plotted transform
    legends = []
    if show_legend:
        split_legend_at_n_transforms = 15
        legend_n_col = 2 if len(custom_handles) > split_legend_at_n_transforms else 1
        if hidden_transforms_in_legend and len(not_shown) > 0 and legend_display is None:
            if len(not_shown) > split_legend_at_n_transforms:
                legend_n_col = 2
            # Plot dummy legend for other transforms which are included in model selection but not plotted
            custom_labels_not_shown = []
            dummy_patches = []
            for hidden_transform in not_shown:
                custom_label = _custom_label(hidden_transform)
                if custom_label not in custom_labels_not_shown:
                    custom_labels_not_shown.append(custom_label)
                    dummy_patches.append(Patch(color=None, label=custom_label))
            bottom_legend = bottom_ax.legend(
                labels=custom_labels_not_shown,
                fontsize="x-small",
                alignment="left",
                title="Non-plotted transforms",
                ncol=legend_n_col,
                bbox_to_anchor=(1.02, -0.02),
                loc="lower left",
                handles=dummy_patches,
            )
            for lh in bottom_legend.legend_handles:
                lh.set_alpha(0)
            legends.append(bottom_legend)
        top_legend = top_ax.legend(
            handles=custom_handles,
            labels=custom_labels,
            fontsize="x-small",
            alignment="left",
            title="Plotted transforms",
            ncol=legend_n_col,
            loc="upper left",
            bbox_to_anchor=(1.02, 1.02),
        )
        legends.append(top_legend)

    __reposition_axes_for_legends(fig, legends)

    __add_axis_name_annotations(axes_names, top_ax, bottom_ax, fig, paired_axes, ylim, minimap)

    if save_to is not None:
        pyplot.rcParams["savefig.dpi"] = 300
        save_to = Path(save_to)

        if overwrite or not save_to.exists():
            pyplot.savefig(Path(save_to), bbox_inches="tight")
        else:
            raise FileExistsError(save_to)

    return fig


def __reposition_axes_for_legends(fig, legends):
    """Adjust figure width to accommodate legend(s)"""
    buffer = 1.0
    max_axes_right_inches = max(ax.get_position().xmax for ax in fig.get_axes())
    max_extent_inches = (max(leg.get_window_extent().xmax / fig.dpi
                             for leg in legends)
                         # Plus a bit extra because matplotlib
                         + buffer
                         if len(legends) > 0
                         else max_axes_right_inches)
    fig.subplots_adjust(right=(fig.get_figwidth()
                               * max_axes_right_inches
                               / max_extent_inches))


def __add_axis_name_annotations(axes_names: Sequence[str],
                                top_ax: pyplot.Axes, bottom_ax: pyplot.Axes, fig: pyplot.Figure,
                                paired_axes: bool, ylim: float,
                                minimap: str | None):
    bottom_ax_xmin, bottom_ax_xmax = bottom_ax.get_xlim()
    if paired_axes:
        # Label each axis in the pair
        offset_x_abs = 20
        if minimap == "large":
            offset_y_rel = 0.85
        else:
            offset_y_rel = 0.95
        assert len(axes_names) >= 2
        top_ax.text(
            s=axes_names[0],
            x=bottom_ax_xmin + offset_x_abs,
            y=ylim * offset_y_rel,
            style="italic",
            verticalalignment="center",
        )
        bottom_ax.text(
            s=axes_names[1],
            x=bottom_ax_xmin + offset_x_abs,
            y=ylim * offset_y_rel,
            style="italic",
            verticalalignment="center",
        )
    # p-val label
    fig.text(
        x=top_ax.get_position().xmin - 0.06,
        y=top_ax.get_position().ymin,
        s="p-value\n(α at 5-sigma, Šidák corrected)",
        ha="center",
        va="center",
        rotation="vertical",
    )
    if bottom_ax_xmin <= 0 <= bottom_ax_xmax:
        bottom_ax.text(
            s="   onset of environment   ",
            x=0,
            y=0 if paired_axes else ylim / 2,
            color="black",
            fontsize="x-small",
            bbox={"facecolor": "white", "edgecolor": "none", "pad": 2},
            verticalalignment="center",
            horizontalalignment="center",
            rotation="vertical",
        )


def _restrict_channels(
    expression_set: ExpressionSet,
    best_transforms: tuple[list[ExpressionPoint], ...],
    show_only_sensors: str | None,
):
    """Restrict to specific sensor type if requested."""
    if show_only_sensors is not None:
        if isinstance(expression_set, SensorExpressionSet):
            if show_only_sensors == "meg":
                chosen_channels = get_meg_sensors()
            elif show_only_sensors == "eeg":
                chosen_channels = get_eeg_sensors()
            else:
                raise NotImplementedError()
        else:
            raise ValueError("`show_only_sensors` only valid with sensor data.")
    else:
        if isinstance(expression_set, SensorExpressionSet):
            # All sensors
            chosen_channels = {
                ep.channel
                for best_transforms_each_ax in best_transforms
                for ep in best_transforms_each_ax
            }
        elif isinstance(expression_set, HexelExpressionSet):
            # All hexels
            chosen_channels = {
                ep.channel
                for best_transforms_each_ax in best_transforms
                for ep in best_transforms_each_ax
            }
        else:
            raise NotImplementedError()
    return chosen_channels


def _get_best_xlims(xlims, data_x_min, data_x_max):
    default_xlims = (-200, 800)
    if xlims is None:
        xlims = (None, None)
    xmin, xmax = xlims
    if xmin is None:
        xmin = min(default_xlims[0], data_x_min)
    if xmax is None:
        xmax = max(default_xlims[1], data_x_max)
    xlims = (xmin, xmax)
    return xlims


def _get_best_ylim(ylim: float | None, data_y_min):
    if ylim is not None:
        return ylim
    default_y_min = -1 * _MAJOR_TICK_SIZE
    ylim = min(default_y_min, data_y_min)
    # Round to nearest major tick
    major_tick = np.floor(ylim / _MAJOR_TICK_SIZE) * _MAJOR_TICK_SIZE
    ylim = major_tick
    return ylim


def _get_xticks(xlims: tuple[float, float]):
    xmin, xmax = xlims
    # Round to the nearest 100
    step = 100
    xmin = round_up(xmin, step)
    xmax = round_down(xmax, step)
    return np.arange(xmin, xmax + 1, step)


def _get_yticks(ylim):
    n_major_ticks = int(ylim / _MAJOR_TICK_SIZE) * -1
    last_major_tick = -1 * n_major_ticks * _MAJOR_TICK_SIZE
    return np.linspace(start=0, stop=last_major_tick, num=n_major_ticks + 1)


def plot_top_five_channels_of_gridsearch(
    latencies: NDArray,
    corrs: NDArray,
    transform: Transform,
    n_samples_per_split: int,
    n_reps: int,
    n_splits: int,
    auto_corrs: NDArray,
    log_pvalues: any,
    # I/O args
    save_to: Optional[Path] = None,
    overwrite: bool = True,
):
    """
    Generates correlation and p-value plots showing the top five channels of the gridsearch.

    Args:
        latencies (NDArray[any]): Array of latency values (e.g., time points in milliseconds) for the x-axis of the plots.
        corrs (NDArray[any]): Correlation coefficients array with shape (n_channels, n_conditions, n_splits, n_time_steps).
        transform (Transform): The transform object whose name attribute will be used in the plot title.
        n_samples_per_split (int): Number of samples per split used in the grid search.
        n_reps (int): Number of repetitions in the grid search.
        n_splits (int): Number of splits in the grid search.
        auto_corrs (NDArray[any]): Auto-correlation values array used for plotting the transform auto-correlation.
        log_pvalues (any): Array of log-transformed p-values for each channel and time point.
        save_to (Optional[Path], optional): Path to save the generated plot. If None, the plot is not saved. Default is None.
        overwrite (bool, optional): If True, overwrite the existing file if it exists. Default is True.

    Raises:
        FileExistsError: If the file already exists at save_to and overwrite is set to False.

    Notes:
        The function generates two subplots:

        - The first subplot shows the correlation coefficients over latencies for the top five channels.
        - The second subplot shows the corresponding p-values for these channels.
    """

    figure, axis = pyplot.subplots(1, 2, figsize=(15, 7))
    figure.suptitle(
        f"{transform.name}: Plotting corrs and pvalues for top five channels"
    )

    maxs = np.min(log_pvalues, axis=1)
    n_amaxs = 5
    amaxs = np.argpartition(maxs, -n_amaxs)[-n_amaxs:]
    amax = np.argmin(log_pvalues) // (n_samples_per_split // 2)
    amaxs = [i for i in amaxs if i != amax]  # + [209]

    axis[0].plot(latencies, np.mean(corrs[amax, 0], axis=-2).T, "r-", label=amax)
    axis[0].plot(latencies, np.mean(corrs[amaxs, 0], axis=-2).T, label=amaxs)
    std_null = (
        np.mean(np.std(corrs[:, 1], axis=-2), axis=0).T * 3 / np.sqrt(n_reps * n_splits)
    )  # 3 pop std.s
    std_real = np.std(corrs[amax, 0], axis=-2).T * 3 / np.sqrt(n_reps * n_splits)
    av_real = np.mean(corrs[amax, 0], axis=-2).T

    axis[0].fill_between(latencies, -std_null, std_null, alpha=0.5, color="grey")
    axis[0].fill_between(
        latencies, av_real - std_real, av_real + std_real, alpha=0.25, color="red"
    )

    peak_lat_ind = np.argmin(log_pvalues) % (n_samples_per_split // 2)
    peak_lat = latencies[peak_lat_ind]
    peak_corr = np.mean(corrs[amax, 0], axis=-2)[peak_lat_ind]
    print(
        f"{transform.name}: peak lat: {peak_lat:.1f},   peak corr: {peak_corr:.4f}   [sensor] ind: {amax},   -log(pval): {-log_pvalues[amax][peak_lat_ind]:.4f}"
    )

    auto_corrs = np.mean(auto_corrs, axis=0)
    axis[0].plot(
        latencies,
        np.roll(auto_corrs, peak_lat_ind) * peak_corr / np.max(auto_corrs),
        "k--",
        label="trans auto-corr",
    )

    axis[0].axvline(0, color="k")
    axis[0].legend()
    axis[0].set_title("Corr coef.")
    axis[0].set_xlabel("latencies (ms)")
    axis[0].set_ylabel("Corr coef.")

    axis[1].plot(latencies, -log_pvalues[amax].T, "r-", label=amax)
    axis[1].plot(latencies, -log_pvalues[amaxs].T, label=amaxs)
    axis[1].axvline(0, color="k")
    axis[1].legend()
    axis[1].set_title("p-values")
    axis[1].set_xlabel("latencies (ms)")
    axis[1].set_ylabel("p-values")

    if save_to is not None:
        pyplot.rcParams["savefig.dpi"] = 300
        save_to = Path(save_to, transform.name + "_gridsearch_top_five_channels.png")

        if overwrite or not save_to.exists():
            pyplot.savefig(Path(save_to))
        else:
            raise FileExistsError(save_to)

    pyplot.clf()
    pyplot.close()


def legend_display_dict(transforms: list[str], display_name) -> dict[str, str]:
    """
    Creates a dictionary for the `legend_display` parameter of `expression_plot()`.

    This function maps each transform name in the provided list to a single display name,
    which can be used to group multiple transforms under one legend item in the plot.

    Args:
        transforms (list[str]): A list of transform names to be grouped under the same display name.
        display_name (str): The display name to be used for all transforms in the list.

    Returns:
        dict[str, str]: A dictionary mapping each transform name to the provided display name.
    """
    return {transform: display_name for transform in transforms}<|MERGE_RESOLUTION|>--- conflicted
+++ resolved
@@ -19,22 +19,12 @@
 from seaborn import color_palette
 
 from kymata.entities.datatypes import TransformNameDType
-from kymata.entities.expression import (
-<<<<<<< HEAD
-    HexelExpressionSet, SensorExpressionSet, ExpressionSet, ExpressionPoint)
-=======
-    HexelExpressionSet, SensorExpressionSet, ExpressionSet, DIM_TRANSFORM, COL_LOGP_VALUE, DIM_LATENCY)
->>>>>>> aac84754
+from kymata.entities.expression import ExpressionPoint, HexelExpressionSet, SensorExpressionSet, ExpressionSet
 from kymata.entities.transform import Transform
 from kymata.math.probability import p_to_logp, sidak_correct
 from kymata.math.rounding import round_down, round_up
-<<<<<<< HEAD
-from kymata.plot.color import transparent
-=======
-from kymata.plot.color import DiscreteListedColormap
->>>>>>> aac84754
-from kymata.plot.layouts import (
-    get_meg_sensor_xy, get_eeg_sensor_xy, get_meg_sensors, get_eeg_sensors)
+from kymata.plot.color import transparent, DiscreteListedColormap
+from kymata.plot.layouts import get_meg_sensor_xy, get_eeg_sensor_xy, get_meg_sensors, get_eeg_sensors
 
 
 # log scale: 10 ** -this will be the ytick interval and also the resolution to which the ylims will be rounded
@@ -184,12 +174,8 @@
             below this threshold are considered significant.
         show_transforms (list[str]): A list of transform names to consider for significance. Only these
             transforms will be checked for significant hexels.
-<<<<<<< HEAD
+        value_lookup (dict[str, int]): A dictionary mapping transform names to values to set in the data arrays.
         minimap_latency_range: (Optional[tuple[float | None, float | None]]): The latency range to use in the minimap.
-=======
-        value_lookup (dict[str, int]): A dictionary mapping transform names to values to set in the data arrays.
-        minimap_latency_range: tuple[float | None, float | None]: The latency range to use in the minimap.
->>>>>>> aac84754
             Defaults to None.
 
 
@@ -210,7 +196,6 @@
     # Initialise with zeros: transparent everywhere
     data_left = np.zeros((len(expression_set.hexels_left),))
     data_right = np.zeros((len(expression_set.hexels_right),))
-<<<<<<< HEAD
     best_transforms_left: list[ExpressionPoint]
     best_transforms_right: list[ExpressionPoint]
     best_transforms_left, best_transforms_right = expression_set.best_transforms()
@@ -234,39 +219,12 @@
         if transform not in show_transforms:
             continue
         significant_hexel_names_left = [ep.channel for ep in best_transforms_left if ep.transform == transform]
-=======
-
-    # Get best transforms which survive alpha threshold
-    best_transforms_left, best_transforms_right = expression_set.best_transforms()
-    best_transforms_left = best_transforms_left[best_transforms_left[COL_LOGP_VALUE] < alpha_logp]
-    best_transforms_right = best_transforms_right[best_transforms_right[COL_LOGP_VALUE] < alpha_logp]
-
-    # Apply latency range if appropriate
-    if minimap_latency_range != (None, None):
-        # Filter the dataframe to keep rows where 'latency' is within the range
-        best_transforms_left = best_transforms_left[(best_transforms_left['latency'] >= minimap_latency_range[0]) &
-                                                    (best_transforms_left['latency'] <= minimap_latency_range[1])]
-        best_transforms_right = best_transforms_right[(best_transforms_right['latency'] >= minimap_latency_range[0]) &
-                                                      (best_transforms_right['latency'] <= minimap_latency_range[1])]
-
-    # Apply colour index to each shown transform
-    for transform in show_transforms:
-        significant_hexel_names_left = best_transforms_left[
-                best_transforms_left[DIM_TRANSFORM] == transform
-            ][expression_set.channel_coord_name]
->>>>>>> aac84754
         hexel_idxs_left = np.searchsorted(
             expression_set.hexels_left, np.array(significant_hexel_names_left)
         )
         data_left[hexel_idxs_left] = value_lookup[transform]
 
-<<<<<<< HEAD
         significant_hexel_names_right = [ep.channel for ep in best_transforms_right if ep.transform == transform]
-=======
-        significant_hexel_names_right = best_transforms_right[
-                best_transforms_right[DIM_TRANSFORM] == transform
-            ][expression_set.channel_coord_name]
->>>>>>> aac84754
         hexel_idxs_right = np.searchsorted(
             expression_set.hexels_right, np.array(significant_hexel_names_right)
         )
@@ -358,28 +316,6 @@
     fsaverage = FSAverageDataset(download=True)
     os.environ["SUBJECTS_DIR"] = str(fsaverage.path)
 
-<<<<<<< HEAD
-    # Transforms which aren't being shown need to be padded into the colormap, for indexing purposes, but should show up
-    # as transparent
-    colors = colors.copy()
-    for transform in expression_set.transforms:
-        if transform not in show_transforms:
-            colors[transform] = transparent
-
-    # segment at index 0 will map to transparent
-    # segment at index i will map to transform of index i-1
-    colormap = LinearSegmentedColormap.from_list(
-        "custom",
-        # Insert transparent for index 0
-        colors=[transparent] + [colors[f] for f in expression_set.transforms],
-        # +1 for the transparency
-        N=len(expression_set.transforms) + 1,
-    )
-    data_left, data_right = _hexel_minimap_data(expression_set,
-                                                alpha_logp=alpha_logp,
-                                                show_transforms=show_transforms,
-                                                minimap_latency_range=minimap_latency_range)
-=======
     # There is a little circular dependency between the smoothing_steps in plot_kwargs below, which gets created after
     # the colormap, and the colormap, which depends on the smoothing steps. So we short-circuit that here by pulling out
     # the relevant value, if it's there so it doesn't get out of sync
@@ -391,14 +327,11 @@
 
     colormap, colour_idx_lookup, n_colors = _get_colormap_for_cortical_minimap(colors, show_transforms)
 
-    data_left, data_right = _hexel_minimap_data(
-        expression_set,
-        alpha_logp=alpha_logp,
-        show_transforms=show_transforms,
-        value_lookup=colour_idx_lookup,
-        minimap_latency_range=minimap_latency_range,
-    )
->>>>>>> aac84754
+    data_left, data_right = _hexel_minimap_data(expression_set,
+                                                alpha_logp=alpha_logp,
+                                                show_transforms=show_transforms,
+                                                value_lookup=colour_idx_lookup,
+                                                minimap_latency_range=minimap_latency_range)
     stc = SourceEstimate(
         data=np.concatenate([data_left, data_right]),
         vertices=[expression_set.hexels_left, expression_set.hexels_right],
@@ -532,11 +465,7 @@
             default values, or set either entry to None to use the default for that value. Default is (-100, 800).
         hidden_transforms_in_legend (bool, optional): If True, includes non-plotted transforms in the legend.
             Default is True.
-<<<<<<< HEAD
         title (str, optional): Title over the top axis in the figure. Supply None for no title. Default is None.
-=======
-        title (str, optional): Title over the top axis in the figure. Default is None.
->>>>>>> aac84754
         fig_size (tuple[float, float], optional): Figure size in inches. Default is (12, 7).
         minimap (str, optional): If None, no minimap is shown. Other options are:
             `"standard"`: Show small minimal.
@@ -651,18 +580,7 @@
     else:
         raise NotImplementedError()
 
-<<<<<<< HEAD
     chosen_channels = _restrict_channels(expression_set, best_transforms, show_only_sensors)
-=======
-    chosen_channels = _restrict_channels(
-        expression_set, best_transforms, show_only_sensors
-    )
-
-    sidak_corrected_alpha = 1 - (
-        (1 - alpha)
-        ** np.longdouble(1 / (2 * len(expression_set.latencies) * n_channels * len(show_only)))
-    )
->>>>>>> aac84754
 
     sidak_corrected_alpha = sidak_correct(alpha, n_comparisons=len(expression_set.latencies) * n_channels * len(show_only))
     sidak_corrected_alpha = p_to_logp(sidak_corrected_alpha)
