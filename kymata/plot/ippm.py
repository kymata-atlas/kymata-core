from collections import defaultdict, Counter
from typing import Optional, NamedTuple

import matplotlib.patheffects as pe
import numpy as np
from matplotlib import pyplot as plt
from matplotlib.figure import Figure
from networkx.classes import DiGraph
from networkx.relabel import relabel_nodes
from numpy.typing import NDArray
from scipy.interpolate import splev

from kymata.entities.expression import ExpressionSet
from kymata.ippm.graph import IPPMGraph, IPPMConnectionStyle, IPPMNode
from kymata.ippm.ippm import IPPM


class _YOrdinateStyle:
    """
    Enumeration for Y-ordinate plotting styles.

    Attributes:
        progressive: Points are plotted with increasing y ordinates.
        centered: Points are vertically centered.
    """
    progressive = "progressive"
    centered = "centered"


_XY = tuple[float, float]


class _PlottableNode(NamedTuple):
    x: float
    y: float
    label: str
    color: str
    size: float
    is_input: bool
    is_terminal: bool


class _PlottableIPPMGraph:
    """
    An extension of an `IPPMGraph` that associates coordinates, colors, annotations, etc. attached to each node in the
    graph. This enables visual representation of the IPPMGraph with customizable layout and appearance.

    Attributes:
        graph (DiGraph): A directed graph with additional attributes for visualization, such as node positions and
            colors.
    """

    def __init__(self,
                 ippm_graph: IPPMGraph,
                 colors: dict[str, str],
                 y_ordinate_style: str,
                 avoid_collinearity: bool,
                 scale_nodes: bool,
                 connection_style: IPPMConnectionStyle,
                 test_hemisphere_colors: bool,
                 ):
        """
        Initializes the _PlottableIPPMGraph by assigning coordinates, colors, and other visual attributes to each node.

        Args:
            ippm_graph (IPPMGraph): The source IPPMGraph to be visualized.
            colors (dict[str, str]): A dictionary mapping transform names to colors for node visualization.
            y_ordinate_style (str): Defines the style for the vertical positioning of nodes.
                Options include "progressive" or "centered" (members of `_YOrdinateStyle`).
            avoid_collinearity (bool): Whether to apply a small offset to avoid collinearity between nodes in the same
                serial step.
            scale_nodes (bool): Whether to scale node sizes based on the significance of the corresponding expression
                points.
            test_hemisphere_colors (bool): If True, overrides the `colors` to use predefined hemisphere colors.
        """

        # Vertical spacing between nodes
        node_spacing = 1

        # Hemispheres present in the graph
        hemispheres: set[str] = {
            node.hemisphere
            for node in ippm_graph.graph_full.nodes
        }

        # hemisphere → {transforms represented in this hemisphere}
        transforms_per_hemisphere: dict[str, list[str]] = {
            hemisphere: sorted({
                node.transform
                for node in ippm_graph.graph_full.nodes
                if node.hemisphere == hemisphere
            }, reverse=True)
            for hemisphere in hemispheres
        }

        # hemisphere → transform → y-ordinate
        y_ordinates: dict[str, dict[str, float]]
        if y_ordinate_style == _YOrdinateStyle.progressive:
            y_ordinates = _all_y_ordinates_progressive(ippm_graph, transforms_per_hemisphere, node_spacing)

        elif y_ordinate_style == _YOrdinateStyle.centered:
            y_ordinates = _all_y_ordinates_centered(ippm_graph, transforms_per_hemisphere, node_spacing, avoid_collinearity)
        else:
            raise NotImplementedError()

        # Apply an offset for each hemisphere.
        # Shift up by the maximum plotted height of all hemispheres.
        # (It's `node_spacing +` so that there is clear separation between the hemispheres; i.e. the last node of one does
        # not overlap with the first node of the next)
        hemisphere_separation_offset = node_spacing + max(
            y_ordinates[hemisphere][transform]
            for hemisphere, transforms in transforms_per_hemisphere.items()
            for transform in transforms
        )
        for hemisphere_i, hemisphere in enumerate(hemispheres):
            for transform in transforms_per_hemisphere[hemisphere]:
                y_ordinates[hemisphere][transform] += hemisphere_separation_offset * hemisphere_i

        # Apply y-ordinates to desired graph

        if connection_style == IPPMConnectionStyle.last_to_first:
            preferred_graph = ippm_graph.graph_last_to_first
        elif connection_style == IPPMConnectionStyle.first_to_first:
            preferred_graph = ippm_graph.graph_first_to_first
        else:
            # IPPMConnectionStyle.full typically has too many nodes and edges to be performant and should be avoided
            raise NotImplementedError()

        # Update this section to use IPPMNode attributes
        node: IPPMNode
        self.graph: DiGraph = relabel_nodes(
            preferred_graph,
            {
                node: _PlottableNode(
                    label=node.transform,
                    x=node.latency,
                    y=y_ordinates[node.hemisphere][node.transform],
                    # Conditionally set color based on test_hemisphere_colors flag
                    color=_get_test_hemisphere_color(node.hemisphere) if test_hemisphere_colors else colors[node.transform],
                    is_input=node.is_input,
                    is_terminal=node.transform in ippm_graph.terminals,
                    size=-1 * node.logp_value if scale_nodes else 150,
                )
                for node in preferred_graph.nodes
            }
        )

        pass


def _all_y_ordinates_progressive(ippm_graph: IPPMGraph,
                                 transforms_per_hemisphere: dict[str, list[str]],
                                 node_spacing: float,
                                 ) -> dict[str, dict[str, float]]:
    hemispheres = set(transforms_per_hemisphere.keys())
    y_ordinates: dict[str, dict[str, float]] = defaultdict(dict)

    inputs_per_hemisphere = {
        hemisphere: sorted({
            node.transform
            for node in ippm_graph.graph_full.nodes
            if node.hemisphere == hemisphere and node.is_input
        }, reverse=True)
        for hemisphere in hemispheres
    }
    for hemisphere in hemispheres:
        # Stack inputs
        partition_ptr = 0
        for input_transform in inputs_per_hemisphere[hemisphere]:
            y_ordinates[hemisphere][input_transform] = _get_y_coordinate_progressive(
                partition_number=partition_ptr,
                spacing=node_spacing)
            partition_ptr += 1

        # Stack others
        partition_ptr = 0
        # Non-input transforms
        other_transforms = [t for t in transforms_per_hemisphere[hemisphere] if t not in inputs_per_hemisphere[hemisphere]]

        # Build dictionary mapping function names to sequence steps
        serial_sequence = ippm_graph.candidate_transform_list.serial_sequence
        # transform → sequence_step_idx
        step_idxs: dict[str, int] = dict()
        for step_idx, step in enumerate(serial_sequence):
            for transform in step:
                step_idxs[transform] = step_idx

        # Sort by serial sequence, then alphabetically
        # Do both sorts in reverse order
        other_transforms.sort(reverse=True)
        other_transforms.sort(key=lambda trans: step_idxs[trans], reverse=True)

        for transform in other_transforms:
            y_ordinates[hemisphere][transform] = _get_y_coordinate_progressive(
                partition_number=partition_ptr,
                spacing=node_spacing)
            partition_ptr += 1

    return y_ordinates


def _all_y_ordinates_centered(ippm_graph: IPPMGraph,
                              transforms_per_hemisphere: dict[str, list[str]],
                              node_spacing: float,
                              avoid_collinearity: bool,
                              ) -> dict[str, dict[str, float]]:
    hemispheres = set(transforms_per_hemisphere.keys())
    y_ordinates: dict[str, dict[str, float]] = defaultdict(dict)
    # Build dictionary mapping function names to sequence steps
    serial_sequence = ippm_graph.candidate_transform_list.serial_sequence
    # transform → sequence_step_idx
    step_idxs: dict[str, int] = dict()
    for step_idx, step in enumerate(serial_sequence):
        for transform in step:
            step_idxs[transform] = step_idx
    # Count how "wide" each step in the serial sequence is
    # hemisphere → serial step idx → number of "parallel" transforms this step which are present in this hemisphere
    totals_within_serial_step = {
        hemisphere: Counter(step_idx
                       for trans, step_idx in step_idxs.items()
                       if trans in transforms_per_hemisphere[hemisphere])
        for hemisphere in hemispheres
    }
    # hemisphere → max "width" over the whole set of nodes this hemisphere
    max_transform_counts = {
        hemisphere: max(totals_within_serial_step[hemisphere].values())
        for hemisphere in hemispheres
    }
    for hemisphere in hemispheres:
        # Calculate totals and max totals for each hemisphere independently
        # This ensures y-coordinates are calculated relative to within their hemisphere
        # Within each serial step, we have a collection of transforms. This dictionary comprises a counter for each
        # of these steps, which increments for each successive transform in that level
        # step_idx → counter
        idxs_within_level: dict[int, int] = defaultdict(int)
        for transform in transforms_per_hemisphere[hemisphere]:
            step_idx = step_idxs[transform]
            y_ordinates[hemisphere][transform] = _get_y_coordinate_centered(
                function_idx_within_level=idxs_within_level[step_idx],
                function_total_within_level=totals_within_serial_step[hemisphere][step_idx],
                max_function_total_within_level=max_transform_counts[hemisphere],
                positive_nudge_frac=(step_idx / len(serial_sequence)
                                     if avoid_collinearity
                                     else 0),
                spacing=node_spacing
            )
            idxs_within_level[step_idx] += 1
    return y_ordinates


def _get_test_hemisphere_color(hemisphere: str) -> str:
    """Helper function to return a specific color based on hemisphere for testing."""
    if hemisphere == "LH":
        return "red"
    elif hemisphere == "RH":
        return "blue"
    else: # For SCALP or other
        return "green"


def plot_ippm(
<<<<<<< HEAD
    ippm: IPPM,
    colors: dict[str, str],
    hemisphere: Optional[str] = None,
    title: Optional[str] = None,
    ax: Optional[plt.Axes] = None,
    xlims_s: tuple[Optional[float], Optional[float]] = (None, None),
    y_ordinate_style: str = _YOrdinateStyle.centered,
    connection_style: str = IPPMConnectionStyle.last_to_first,
    scale_nodes: bool = False,
    figheight: int = 5,
    figwidth: int = 10,
    arrowhead_dims: tuple[float, float] = None,
    linewidth: float = 3,
    show_labels: bool = True,
    relabel: dict[str, str] | None = None,
    avoid_collinearity: bool = False,
    serial_sequence: Optional[list[list[str]]] = None,
) -> plt.Axes:
=======
        ippm: IPPM,
        colors: dict[str, str],
        title: Optional[str] = None,
        xlims_s: tuple[Optional[float], Optional[float]] = (None, None),
        y_ordinate_style: str = _YOrdinateStyle.centered,
        connection_style: str = IPPMConnectionStyle.last_to_first,
        scale_nodes: bool = False,
        figheight: int = 5,
        figwidth: int = 10,
        arrowhead_dims: tuple[float, float] = None,
        linewidth: float = 3,
        show_labels: bool = True,
        relabel: dict[str, str] | None = None,
        avoid_collinearity: bool = False,
        _test_hemisphere_colors: bool = False,
) -> Figure:
>>>>>>> 551474d3
    """
    Plots an IPPM graph, always including all available hemispheres.

    Args:
        ippm (IPPM): IPPM object to plot.
        colors (dict[str, str]): Dictionary with keys as node names and values as colors in hexadecimal.
            Contains the color for each transform. The nodes and edges are colored accordingly.
        title (str): Title of the plot.
        scale_nodes (bool, optional): scales the node by the significance. Default is False
        figheight (int, optional): Height of the plot. Defaults to 5.
        figwidth (int, optional): Width of the plot. Defaults to 10.
        show_labels (bool, optional): Show transform names as labels on the graph. Defaults to True.
        relabel (dict[str, str], optional): Dictionary to specify optional labels for each node. Dictionary should map
            original transform labels to desired labels. Missing keys will be ignored. Defaults to None (no change).
        avoid_collinearity (bool, optional): Whether to apply a small offset to avoid collinearity between nodes in the same
            serial step. Defaults to False.
        _test_hemisphere_colors (bool, optional): If True, overrides the `colors` dict to color nodes according to their
            hemisphere, for testing vertical separation. Defaults to False.

    Returns:
        (pyplot.Axes): Axes on which the IPPM was plotted.
    """

    if relabel is None:
        relabel = dict()

    # Always plot the entire graph
    ippm_graph_to_plot = ippm.graph

    if title is None:
        title = "IPPM Graph"

    # Pass the test_hemisphere_colors flag to _PlottableIPPMGraph
    plottable_graph = _PlottableIPPMGraph(ippm_graph_to_plot,
                                          avoid_collinearity=avoid_collinearity,
                                          colors=colors,
                                          y_ordinate_style=y_ordinate_style,
                                          connection_style=IPPMConnectionStyle(connection_style),
                                          scale_nodes=scale_nodes,
                                          test_hemisphere_colors=_test_hemisphere_colors)

    if arrowhead_dims is None:
        if plottable_graph.graph.nodes:
            max_y = max(node.y for node in plottable_graph.graph.nodes) if plottable_graph.graph.nodes else 1
            max_x = max(node.x for node in plottable_graph.graph.nodes) if plottable_graph.graph.nodes else 1
            arrowhead_dims = (
                max_y / 30,
                max_x / 30,
            )
        else:
            arrowhead_dims = (0.1, 0.1)

    # first lets aggregate all the information.
    node_x      = [] # x coordinates for nodes eg. (x, y) = (node_x[i], node_y[i])
    node_y      = [] # y coordinates for nodes
    node_colors = [] # color for nodes
    node_sizes  = []  # size of nodes
    edge_colors = []
    bsplines = []
    edge_labels = []

    node: _PlottableNode
    for i, plottable_node in enumerate(plottable_graph.graph.nodes):
        node_colors.append(plottable_node.color)
        node_sizes.append(plottable_node.size)
        node_x.append(plottable_node.x)
        node_y.append(plottable_node.y)

        incoming_edge_endpoints = []
        pred: _PlottableNode
        for pred in plottable_graph.graph.predecessors(plottable_node):
            incoming_edge_endpoints.append(
                (
                    (pred.x, pred.y),
                    (plottable_node.x, plottable_node.y)
                )
            )
            edge_colors.append(plottable_node.color)
            edge_labels.append(plottable_node.label)

        bsplines += _make_bspline_paths(incoming_edge_endpoints)

    fig: plt.Figure
    _ax: plt.Axes
    if ax is None:
        fig, _ax = plt.subplots()
    else:
        _ax = ax
        fig = _ax.figure

    text_offset_x = -0.01
    for path, color, label in zip(bsplines, edge_colors, edge_labels):
        _ax.plot(path[0], path[1], color=color, linewidth=linewidth, zorder=-1)
        if show_labels:
            display_label = relabel.get(label, f"{label}()")
            _ax.text(
                x=path[0][-1] + text_offset_x,
                y=path[1][-1],
                s=display_label,
                color=color,
                zorder=1,
                horizontalalignment="right", verticalalignment='center',
                path_effects=[pe.withStroke(linewidth=4, foreground="white")],
            )
        _ax.arrow(
            x=path[0][-1], dx=0.001,
            y=path[1][-1], dy=0,
            shape="full", width=0, lw=0, head_width=arrowhead_dims[0], head_length=arrowhead_dims[1], color=color,
            length_includes_head=True, head_starts_at_zero=False,
        )

    _ax.scatter(x=node_x, y=node_y, c=node_colors, s=node_sizes, marker="H", zorder=2)

    # Show lines trailing off into the future from terminal nodes
    future_width = 0.02
    for node in plottable_graph.graph.nodes:
        if node.is_terminal:
            if node.is_input:
                solid_line_to = 0.02
            else:
                solid_line_to = max(node_x) if node_x else 0.02
            solid_extension = solid_line_to + future_width / 2
            dotted_extension = solid_extension + future_width / 2
<<<<<<< HEAD
            _ax.plot([node.x, solid_extension], [node.y, node.y], color=node.color, linewidth=linewidth, linestyle="solid")
            _ax.plot([solid_extension, dotted_extension], [node.y, node.y], color=node.color, linewidth=linewidth, linestyle="dotted")

    if title is not None:
        _ax.set_title(title)

    # Y-axis
    y_padding = 0.5
    _ax.set_ylim(min(node_y) - y_padding, max(node_y) + y_padding)
    _ax.set_yticklabels([])
    _ax.yaxis.set_visible(False)

    # X-axis
    # Set axis limits
    current_xmin, current_xmax = _ax.get_xlim()
    desired_xmin, desired_xmax = xlims_s
    if desired_xmin is None:
        desired_xmin = min(current_xmin, min(node_x))
    _ax.set_xlim((desired_xmin, desired_xmax))
    # Set tick labels
    xticks = _ax.get_xticks()
    _ax.set_xticks(xticks,
                   [
                       # Convert labels to ms, and round to avoid float-math issues
                       round(tick * 1000)
                       for tick in xticks
                   ])
    # Set decoration
    _ax.set_xlabel("Latency (ms)")

    _ax.spines["top"].set_visible(False)
    _ax.spines["right"].set_visible(False)
    _ax.spines["left"].set_visible(False)

    if ax is None:
        # Figure created locally
        fig.set_figheight(figheight)
        fig.set_figwidth(figwidth)

    return ax
=======
            ax.plot([node.x, solid_extension], [node.y, node.y], color=node.color, linewidth=linewidth,
                    linestyle="solid")
            ax.plot([solid_extension, dotted_extension], [node.y, node.y], color=node.color, linewidth=linewidth,
                    linestyle="dotted")

    plt.title(title)

    # Y-axis
    y_padding = 0.5
    if node_y:
        ax.set_ylim(min(node_y) - y_padding, max(node_y) + y_padding)
    ax.set_yticklabels([])
    ax.yaxis.set_visible(False)

    # X-axis
    current_xmin, current_xmax = ax.get_xlim()
    desired_xmin, desired_xmax = xlims_s
    if desired_xmin is None:
        desired_xmin = min(current_xmin, min(node_x)) if node_x else current_xmin

    if desired_xmax is None:
        desired_xmax = max(current_xmax, max(node_x) + future_width) if node_x else current_xmax + future_width

    ax.set_xlim((desired_xmin, desired_xmax))

    xticks = ax.get_xticks()
    plt.xticks(xticks,
               [round(tick * 1000)  # Convert labels to ms, and round to avoid float-math issues
                for tick in xticks])
    ax.set_xlabel("Latency (ms)")
    ax.spines["top"].set_visible(False)
    ax.spines["right"].set_visible(False)
    ax.spines["left"].set_visible(False)

    fig.set_figheight(figheight)
    fig.set_figwidth(figwidth)

    return fig
>>>>>>> 551474d3


def xlims_from_expressionset(es: ExpressionSet, padding: float = 0.05) -> tuple[float, float]:
    """
    Get an appropriate set of xlims from an ExpressionSet.

    Args:
        es (ExpressionSet):
        padding (float): The amount of padding to add either side of the IPPM plot, in seconds. Default is 0.05 (50ms).

    Returns:
        tuple[float, float]: xmin, xmax
    """
    return (
        es.latencies.min() - padding,
        es.latencies.max() + padding,
    )


def _make_bspline_paths(spike_coordinate_pairs: list[tuple[_XY, _XY]]) -> list[list[NDArray]]:
    """
    Given a list of spike positions pairs, return a list of
    b-splines. First, find the control points, and second
    create the b-splines from these control points.

    Args:
        spike_coordinate_pairs (List[List[Tuple[float, float]]]): Each list contains the x-axis values and y-axis values
            for the start and end of a BSpline, e.g., [(0, 1), (1, 0)].

    Returns:
        List[List[np.array]]: A list of a list of np arrays. Each list contains two np.arrays. The first np.array contains
            the x-axis points and the second one contains the y-axis points. Together, they define a BSpline. Thus, it is
            a list of BSplines.
    """
    bspline_path_array = []
    for pair in spike_coordinate_pairs:
        start_X = pair[0][0]
        start_Y = pair[0][1]
        end_X = pair[1][0]
        end_Y = pair[1][1]

        if start_X + 35 > end_X and start_Y == end_Y:
            # the nodes are too close to use a bspline. Null edge.
            # add 2d np array where the first element is xs and second is ys
            xs = np.linspace(start_X, end_X, 100, endpoint=True)
            ys = np.array([start_Y] * 100)
            bspline_path_array.append([xs, ys])
        else:
            ctr_pts = _make_bspline_ctr_points(pair)
            bspline_path_array.append(_make_bspline_path(ctr_pts))

    return bspline_path_array


def _make_bspline_ctr_points(start_and_end_node_coordinates: tuple[_XY, _XY]) -> NDArray:
    """
    Given the position of a start spike and an end spike, create
    a set of 6 control points needed for a b-spline.

    The first one and last one is the position of a start spike
    and an end spikes themselves, and the intermediate four are
    worked out using some simple rules.

    Args:
        start_and_end_node_coordinates (List[Tuple[float, float]]): List containing the start and end coordinates for one edge.
            First tuple is start, second is end. First element in tuple is x coord, second is y coord.

    Returns:
        np.array: A list of tuples of coordinates. Each coordinate pair represents a control point.
    """

    start_X, start_Y = start_and_end_node_coordinates[0]
    end_X, end_Y = start_and_end_node_coordinates[1]

    if end_X < start_X:
        # reverse BSpline
        start_X, end_X = end_X, start_X
        start_Y, end_Y = end_Y, start_Y

    # Offset points: chosen for aesthetics, but with a squish down to evenly-spaced when nodes are too small
    x_diff = end_X - start_X
    offsets = [
        min(0.005, 1 * x_diff / 5),
        min(0.010, 2 * x_diff / 5),
        min(0.020, 3 * x_diff / 5),
        min(0.030, 4 * x_diff / 5),
    ]

    ctr_points = np.array(
        [
            # start
            (start_X, start_Y),
            # first 2
            (start_X + offsets[0], start_Y),
            (start_X + offsets[1], start_Y),
            # second 2
            (start_X + offsets[2], end_Y),
            (start_X + offsets[3], end_Y),
            # end
            (end_X, end_Y),
        ]
    )

    return ctr_points


def _make_bspline_path(ctr_points: NDArray) -> list[NDArray]:
    """
    With an input of six control points, return an interpolated
    b-spline path which corresponds to a curved edge from one node to another.

    Args:
        ctr_points (NDArray): 2d NDArray containing the coordinates of the center points.

    Returns:
        List[NDArray]: A list of NDArrays that represent one BSpline path. The first list is a list of x-axis coordinates
            the second is a list of y-axis coordinates.
    """
    x = ctr_points[:, 0]
    y = ctr_points[:, 1]

    length = len(x)
    t = np.linspace(0, 1, length - 2, endpoint=True)
    t = np.append([0, 0, 0], t)
    t = np.append(t, [1, 1, 1])

    tck = [t, [x, y], 3]
    u3 = np.linspace(0, 1, (max(length * 2, 70)), endpoint=True)
    # Don't know why this is raising a warning
    # noinspection PyTypeChecker
    bspline_path: list[NDArray] = splev(u3, tck)

    return bspline_path


def _get_y_coordinate_progressive(
        partition_number: int,
        spacing: float = 1) -> float:
    return partition_number * spacing


def _get_y_coordinate_centered(
        function_idx_within_level: int,
        function_total_within_level: int,
        max_function_total_within_level: int,
        positive_nudge_frac: float,
        spacing: float = 1) -> float:
    total_height = (max_function_total_within_level - 1) * spacing
    this_height = (function_total_within_level - 1) * spacing
    baseline = (total_height - this_height) / 2
    y_ord = baseline + function_idx_within_level * spacing
    # / 2 because sometimes there's a 1/2-spacing offset between consecutive steps depending on parity, which can
    # inadvertently cause collinearity again, which we're trying to avoid
    y_ord += positive_nudge_frac * spacing / 2
    return y_ord<|MERGE_RESOLUTION|>--- conflicted
+++ resolved
@@ -259,10 +259,8 @@
 
 
 def plot_ippm(
-<<<<<<< HEAD
     ippm: IPPM,
     colors: dict[str, str],
-    hemisphere: Optional[str] = None,
     title: Optional[str] = None,
     ax: Optional[plt.Axes] = None,
     xlims_s: tuple[Optional[float], Optional[float]] = (None, None),
@@ -277,25 +275,8 @@
     relabel: dict[str, str] | None = None,
     avoid_collinearity: bool = False,
     serial_sequence: Optional[list[list[str]]] = None,
+    _test_hemisphere_colors: bool = False,
 ) -> plt.Axes:
-=======
-        ippm: IPPM,
-        colors: dict[str, str],
-        title: Optional[str] = None,
-        xlims_s: tuple[Optional[float], Optional[float]] = (None, None),
-        y_ordinate_style: str = _YOrdinateStyle.centered,
-        connection_style: str = IPPMConnectionStyle.last_to_first,
-        scale_nodes: bool = False,
-        figheight: int = 5,
-        figwidth: int = 10,
-        arrowhead_dims: tuple[float, float] = None,
-        linewidth: float = 3,
-        show_labels: bool = True,
-        relabel: dict[str, str] | None = None,
-        avoid_collinearity: bool = False,
-        _test_hemisphere_colors: bool = False,
-) -> Figure:
->>>>>>> 551474d3
     """
     Plots an IPPM graph, always including all available hemispheres.
 
@@ -419,26 +400,26 @@
                 solid_line_to = max(node_x) if node_x else 0.02
             solid_extension = solid_line_to + future_width / 2
             dotted_extension = solid_extension + future_width / 2
-<<<<<<< HEAD
             _ax.plot([node.x, solid_extension], [node.y, node.y], color=node.color, linewidth=linewidth, linestyle="solid")
             _ax.plot([solid_extension, dotted_extension], [node.y, node.y], color=node.color, linewidth=linewidth, linestyle="dotted")
 
-    if title is not None:
         _ax.set_title(title)
 
     # Y-axis
     y_padding = 0.5
+    if node_y:
     _ax.set_ylim(min(node_y) - y_padding, max(node_y) + y_padding)
     _ax.set_yticklabels([])
     _ax.yaxis.set_visible(False)
 
     # X-axis
-    # Set axis limits
     current_xmin, current_xmax = _ax.get_xlim()
     desired_xmin, desired_xmax = xlims_s
     if desired_xmin is None:
-        desired_xmin = min(current_xmin, min(node_x))
-    _ax.set_xlim((desired_xmin, desired_xmax))
+        desired_xmin = min(current_xmin, min(node_x)) if node_x else current_xmin
+
+    if desired_xmax is None:
+        desired_xmax = max(current_xmax, max(node_x) + future_width) if node_x else current_xmax + future_width
     # Set tick labels
     xticks = _ax.get_xticks()
     _ax.set_xticks(xticks,
@@ -460,46 +441,6 @@
         fig.set_figwidth(figwidth)
 
     return ax
-=======
-            ax.plot([node.x, solid_extension], [node.y, node.y], color=node.color, linewidth=linewidth,
-                    linestyle="solid")
-            ax.plot([solid_extension, dotted_extension], [node.y, node.y], color=node.color, linewidth=linewidth,
-                    linestyle="dotted")
-
-    plt.title(title)
-
-    # Y-axis
-    y_padding = 0.5
-    if node_y:
-        ax.set_ylim(min(node_y) - y_padding, max(node_y) + y_padding)
-    ax.set_yticklabels([])
-    ax.yaxis.set_visible(False)
-
-    # X-axis
-    current_xmin, current_xmax = ax.get_xlim()
-    desired_xmin, desired_xmax = xlims_s
-    if desired_xmin is None:
-        desired_xmin = min(current_xmin, min(node_x)) if node_x else current_xmin
-
-    if desired_xmax is None:
-        desired_xmax = max(current_xmax, max(node_x) + future_width) if node_x else current_xmax + future_width
-
-    ax.set_xlim((desired_xmin, desired_xmax))
-
-    xticks = ax.get_xticks()
-    plt.xticks(xticks,
-               [round(tick * 1000)  # Convert labels to ms, and round to avoid float-math issues
-                for tick in xticks])
-    ax.set_xlabel("Latency (ms)")
-    ax.spines["top"].set_visible(False)
-    ax.spines["right"].set_visible(False)
-    ax.spines["left"].set_visible(False)
-
-    fig.set_figheight(figheight)
-    fig.set_figwidth(figwidth)
-
-    return fig
->>>>>>> 551474d3
 
 
 def xlims_from_expressionset(es: ExpressionSet, padding: float = 0.05) -> tuple[float, float]:
