--- conflicted
+++ resolved
@@ -24,29 +24,10 @@
 
 
 def plot_ippm(
-<<<<<<< HEAD
-    ippm: IPPM,
-    colors: dict[str, str],
-    title: Optional[str] = None,
-    ax: Optional[plt.Axes] = None,
-    xlims_s: tuple[Optional[float], Optional[float]] = (None, None),
-    y_ordinate_style: str = _YOrdinateStyle.centered,
-    connection_style: str = IPPMConnectionStyle.last_to_first,
-    scale_nodes: bool = False,
-    figheight: int = 5,
-    figwidth: int = 10,
-    arrowhead_dims: tuple[float, float] = None,
-    linewidth: float = 3,
-    show_labels: bool = True,
-    relabel: dict[str, str] | None = None,
-    avoid_collinearity: bool = False,
-    serial_sequence: Optional[list[list[str]]] = None,
-    _test_hemisphere_colors: bool = False,
-) -> plt.Axes:
-=======
         ippm: IPPM,
         colors: dict[str, str],
         title: Optional[str] = None,
+        ax: Optional[plt.Axes] = None,
         xlims_s: tuple[Optional[float], Optional[float]] = (None, None),
         y_ordinate_style: str = _YOrdinateStyle.centered,
         connection_style: str = IPPMConnectionStyle.last_to_first,
@@ -58,8 +39,7 @@
         show_labels: bool = True,
         relabel: dict[str, str] | None = None,
         avoid_collinearity: bool = False,
-) -> Figure:
->>>>>>> ea8a0d84
+) -> plt.Axes:
     """
     Plots an IPPM graph, always including all available hemispheres.
 
@@ -78,7 +58,7 @@
             serial step. Defaults to False.
 
     Returns:
-        (pyplot.Axes): Axes on which the IPPM was plotted.
+        (pyplot.Axes): Axes on which the IPPM was plotted
     """
 
     if relabel is None:
@@ -142,7 +122,7 @@
 
     fig: plt.Figure
     _ax: plt.Axes
-    if ax is None:
+    if _ax is None:
         fig, _ax = plt.subplots()
     else:
         _ax = ax
@@ -181,31 +161,29 @@
                 solid_line_to = max(node_x) if node_x else 0.02
             solid_extension = solid_line_to + future_width / 2
             dotted_extension = solid_extension + future_width / 2
-            _ax.plot([node.x, solid_extension], [node.y, node.y], color=node.color, linewidth=linewidth, linestyle="solid")
-            _ax.plot([solid_extension, dotted_extension], [node.y, node.y], color=node.color, linewidth=linewidth, linestyle="dotted")
-
-<<<<<<< HEAD
-        _ax.set_title(title)
-=======
+            _ax.plot([node.x, solid_extension], [node.y, node.y], color=node.color, linewidth=linewidth,
+                     linestyle="solid")
+            _ax.plot([solid_extension, dotted_extension], [node.y, node.y], color=node.color, linewidth=linewidth,
+                     linestyle="dotted")
+
     # Add separation line and left/right labels
     if {BLOCK_LEFT, BLOCK_RIGHT} <= set(plottable_graph.hemispheres):
         # Plot midline
         height = (max(node_y) - min(node_y))
         midline = min(node_y) + height / 2
         xlims = (min(node_x), max(node_x) + future_width)
-        ax.plot(xlims, (midline, midline), color="black", linewidth=1, linestyle="solid")
+        _ax.plot(xlims, (midline, midline), color="black", linewidth=1, linestyle="solid")
         # Text labels
         bottom_height = min(node_y) + height / 4
         top_height = min(node_y) + (3 * height / 4)
-        ax.text(s="left hemisphere",  x=min(node_x) - future_width, y=top_height,
-                rotation="vertical", horizontalalignment="center", verticalalignment="center",
-                fontsize="small")
-        ax.text(s="right hemisphere", x=min(node_x) - future_width, y=bottom_height,
-                rotation="vertical", horizontalalignment="center", verticalalignment="center",
-                fontsize="small")
-
-    plt.title(title)
->>>>>>> ea8a0d84
+        _ax.text(s="left hemisphere", x=min(node_x) - future_width, y=top_height,
+                 rotation="vertical", horizontalalignment="center", verticalalignment="center",
+                 fontsize="small")
+        _ax.text(s="right hemisphere", x=min(node_x) - future_width, y=bottom_height,
+                 rotation="vertical", horizontalalignment="center", verticalalignment="center",
+                 fontsize="small")
+
+    _ax.set_title(title)
 
     # Y-axis
     y_padding = 0.5
@@ -222,6 +200,9 @@
 
     if desired_xmax is None:
         desired_xmax = max(current_xmax, max(node_x) + future_width) if node_x else current_xmax + future_width
+
+    _ax.set_xlim((desired_xmin, desired_xmax))
+
     # Set tick labels
     xticks = _ax.get_xticks()
     _ax.set_xticks(xticks,
@@ -230,6 +211,7 @@
                        round(tick * 1000)
                        for tick in xticks
                    ])
+
     # Set decoration
     _ax.set_xlabel("Latency (ms)")
 
@@ -242,7 +224,7 @@
         fig.set_figheight(figheight)
         fig.set_figwidth(figwidth)
 
-    return ax
+    return _ax
 
 
 class _PlottableNode(NamedTuple):
