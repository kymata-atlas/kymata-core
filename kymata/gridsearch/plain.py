--- conflicted
+++ resolved
@@ -78,14 +78,9 @@
         - Statistical significance is assessed using a vectorized Welch's t-test.
         - If specified, the results are plotted and saved to the given location.
     """
-
-<<<<<<< HEAD
-    np.random.seed(seed)
-=======
     # Set random seed to keep derangement orderings
     # deterministic between runs
-    np.random.seed(17)
->>>>>>> e81c254b
+    np.random.seed(seed)
 
     channel_space = channel_space.lower()
     if channel_space not in {"sensor", "source"}:
