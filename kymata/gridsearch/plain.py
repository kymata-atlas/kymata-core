--- conflicted
+++ resolved
@@ -42,7 +42,7 @@
 
     n_samples_per_split = int(seconds_per_split * emeg_sample_rate * 2 // downsample_rate)
 
-<<<<<<< HEAD
+
     if ave_mode == 'add':
         # commented this out to fix EMEG_paths undefined error. Assuming it is defined as # of EMEG chans?
         #n_reps = len(EMEG_paths)
@@ -50,8 +50,6 @@
     else:
         n_reps = 1
 
-=======
->>>>>>> ef5622e1
     func_length = n_splits * n_samples_per_split // 2
     if func_length < function.values.shape[0]:
         func = function.values[:func_length].reshape(n_splits, n_samples_per_split // 2)
