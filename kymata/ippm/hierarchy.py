from __future__ import annotations

<<<<<<< HEAD
from copy import copy
from typing import Iterable
=======
from networkx import DiGraph
from networkx.algorithms.components import weakly_connected_components
>>>>>>> ea8a0d84

from networkx import DiGraph

# Maps transforms to lists of names of parent/predecessor/upstream transforms
TransformHierarchy = dict[str, list[str]]

# A serial sequence of parallel transforms
SerialSequence = tuple[frozenset[str], ...]


class CandidateTransformList:
    """A theoretical IPPM graph, in absence of data.

    Candidate Transform List ("CTL"). A theoretical IPPM graph, constructed in the absence of data.

    This class models the structure of an IPPM graph using a directed graph (DiGraph) where nodes represent
    transforms, and edges represent dependencies between them. It is used to define a hypothetical set of transforms
    and their relationships prior to applying them to actual data.

    Args:
        hierarchy (dict[str, list[str]]): A dictionary representing the relationships between transforms, where
            each transform is associated with a list of parent transforms.

    Attributes:
        graph (DiGraph): A directed graph representing the transforms and their dependencies.
    """
    def __init__(self, hierarchy: TransformHierarchy):
        """
        Initializes a CandidateTransformList from a given hierarchy.

        Args:
            hierarchy (TransformHierarchy): A dictionary of transforms and their parent–child relationships.
        """

        graph = DiGraph()
        # Add nodes
        graph.add_nodes_from(hierarchy.keys())
        # Add edges
        for trans, parents in hierarchy.items():
            for parent_name in parents:
                parent = parent_name
                if parent not in graph.nodes:
                    raise ValueError(f"{parent_name=} not in transform list")
                graph.add_edge(parent, trans)

        self.graph: DiGraph = graph

    def subgraph(self, transforms: Iterable[str]) -> CandidateTransformList:
        """The CTL formed by restricting to the subset of transforms provided."""
        new_graph = copy(self)
        new_graph.graph = DiGraph(new_graph.graph.subgraph(transforms))
        return new_graph

    def __eq__(self, other: CandidateTransformList) -> bool:
        # Check nodes and edges
        if set(self.graph.nodes) != set(other.graph.nodes):
            return False
        if set(self.graph.edges) != set(other.graph.edges):
            return False
        return True

    @property
    def transforms(self) -> set[str]:
        """
        All transforms in the CTL.

        Returns:
            set[str]: A set of all transform names.
        """
        return set(self.graph.nodes)

    @property
    def inputs(self) -> set[str]:
        """
        Input transforms (those with no predecessors) in the CTL.

        Returns:
            set[str]: A set of input transform names (transforms with no predecessors).
        """
        # noinspection PyUnresolvedReferences
        return set(t for t in self.graph.nodes if self.graph.in_degree[t] == 0)

    @property
    def terminals(self) -> set[str]:
        """
        Terminal transforms (those with no successors) in the CTL.

        Returns:
            set[str]: A set of terminal transform names (transforms with no successors).
        """
        # noinspection PyUnresolvedReferences
        return set(t for t in self.graph.nodes if self.graph.out_degree[t] == 0)

    @property
    def serial_sequence(self) -> SerialSequence:
        """
        The serial sequence of parallel transforms.

        Returns a sequence of transforms, where each batch in the sequence represents
        parallelizable transforms, ordered by serial dependency.

        Returns:
            SerialSequence: A sequence of sets representing batches of parallel transforms in execution order.
        """
        # Add input nodes
        seq = [frozenset(self.inputs)]
        parsed_transforms = self.inputs
        # Recursively add children
        remaining_transforms = self.transforms - self.inputs
        while len(remaining_transforms) > 0:
            batch = set()
            # Previous step
            for transform in seq[-1]:
                candidates = self.graph.successors(transform)
                for candidate in candidates:
                    if set(self.graph.predecessors(candidate)) <= parsed_transforms:
                        # All upstream transforms accounted for, so can add to the batch
                        batch.add(candidate)
                        try:
                            remaining_transforms.remove(candidate)
                        except KeyError:
                            pass
            seq.append(frozenset(batch))
            parsed_transforms.update(batch)
        return tuple(seq)

    @property
    def connected_serial_sequences(self) -> set[SerialSequence]:
        """
        Returns the set of connected serial sequences for each of the connected components of the CTL.
        """
        serial_seq = self.serial_sequence
        # for each component, run through the sequence and filter out those items
        ret = set()
        for component in self.connected_components:
            seq = []
            for step in serial_seq:
                filtered = frozenset(trans for trans in step if trans in component)
                if len(filtered) > 0:
                    seq.append(filtered)
            ret.add(tuple(seq))
        return ret

    @property
    def connected_components(self) -> set[frozenset[str]]:
        """
        The set of transforms in each of the set of connected components of the CTL (which will typically be more than
        one when the CTL is the result of combining multiple sub-CTLs.
        """
        return {
            frozenset(component)
            for component in weakly_connected_components(self.graph)
        }

    def immediately_upstream(self, transform: str) -> set[str]:
        """
        The set of transforms which are immediately upstream of the specified transform.
        """
        if transform not in self.transforms:
            raise ValueError(transform)

        return set(self.graph.predecessors(transform))

    def immediately_downstream(self, transform: str) -> set[str]:
        """
        The set of transforms which are immediately downstream of the specified transform.
        """
        if transform not in self.transforms:
            raise ValueError(transform)

        return set(self.graph.successors(transform))<|MERGE_RESOLUTION|>--- conflicted
+++ resolved
@@ -1,14 +1,11 @@
 from __future__ import annotations
 
-<<<<<<< HEAD
 from copy import copy
 from typing import Iterable
-=======
+
 from networkx import DiGraph
 from networkx.algorithms.components import weakly_connected_components
->>>>>>> ea8a0d84
 
-from networkx import DiGraph
 
 # Maps transforms to lists of names of parent/predecessor/upstream transforms
 TransformHierarchy = dict[str, list[str]]
