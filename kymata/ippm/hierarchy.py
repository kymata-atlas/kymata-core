--- conflicted
+++ resolved
@@ -1,14 +1,9 @@
 from __future__ import annotations
 
-<<<<<<< HEAD
-from collections import defaultdict
 from copy import copy
-from typing import Optional, Iterable
+from typing import Iterable
 
-=======
->>>>>>> 551474d3
 from networkx import DiGraph
-
 
 # Maps transforms to lists of names of parent/predecessor/upstream transforms
 TransformHierarchy = dict[str, list[str]]
