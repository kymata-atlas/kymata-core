--- conflicted
+++ resolved
@@ -3,14 +3,8 @@
 """
 from numpy import sign
 
-<<<<<<< HEAD
-from kymata.entities.expression import ExpressionPoint
+from kymata.entities.expression import ExpressionPoint, group_points_by_transform
 from kymata.ippm.graph import IPPMGraph, IPPMConnectionStyle
-from kymata.ippm.hierarchy import group_points_by_transform
-=======
-from kymata.entities.expression import ExpressionPoint, group_points_by_transform
-from kymata.ippm.graph import IPPMGraph
->>>>>>> 551474d3
 
 
 def relative_causality_violation_score(ippm_1: IPPMGraph, ippm_2: IPPMGraph,
@@ -201,11 +195,7 @@
     return (
         n_detected_transforms / n_transforms_in_data if n_transforms_in_data > 0 else 0,  # ratio
         n_detected_transforms,  # num
-<<<<<<< HEAD
         n_transforms_in_data,  # denom
-    )
-=======
-        n_transforms_in_data,   # denom
     )
 
 
@@ -251,4 +241,3 @@
     return set([edge for edge_list in null_edges_per_transform.values() for edge in edge_list]) # unpack into set of null edge labels of form transform_idx
 
 
->>>>>>> 551474d3
