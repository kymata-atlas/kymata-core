import warnings
from typing import Any

from networkx.relabel import relabel_nodes

from kymata.entities.expression import (
    ExpressionSet, HexelExpressionSet, SensorExpressionSet, BLOCK_SCALP, BLOCK_LEFT, BLOCK_RIGHT)
from kymata.io.atlas import API_URL, verify_kids
from kymata.io.json import NumpyJSONEncoder, serialise_graph
from kymata.ippm.denoising_strategies import (
    MaxPoolingStrategy, DBSCANStrategy, DenoisingStrategy, AdaptiveMaxPoolingStrategy, GMMStrategy, MeanShiftStrategy)
from kymata.ippm.graph import IPPMGraph, IPPMNode
from kymata.ippm.hierarchy import CandidateTransformList, TransformHierarchy
<<<<<<< HEAD
from kymata.io.atlas import fetch_data_dict
from typing import Any
=======
>>>>>>> c09552ff

_denoiser_classes = {
    "maxpool": MaxPoolingStrategy,
    "adaptive_maxpool": AdaptiveMaxPoolingStrategy,
    "dbscan": DBSCANStrategy,
    "gmm": GMMStrategy,
    "mean_shift": MeanShiftStrategy,
}
_default_denoiser = "maxpool"


class IPPM:
    """
    IPPM container/constructor object. Use this class as an interface to build a single, unified IPPM graph
    from an expression set.
    """
    def __init__(self,
                 expression_set: ExpressionSet,
                 candidate_transform_list: CandidateTransformList | TransformHierarchy,
                 denoiser: str | None = _default_denoiser,
                 **kwargs: dict[str, Any]):
        """
        Args:
           expression_set (ExpressionSet): The ExpressionSet from which to build the IPPM.
           candidate_transform_list (CandidateTransformList): The CTL (i.e. underlying hypothetical IPPM) to be applied
               to the expression set.
           denoiser (str, optional): The denoising method to be applied to the expression set. Default is None.
           **kwargs: Additional arguments passed to the denoiser.

        Raises:
            ValueError: If any transform in the hierarchy is not found in the expression set, or if the provided denoiser
                is invalid.
        """

        # Validate CTL
        if not isinstance(candidate_transform_list, CandidateTransformList):
            candidate_transform_list = CandidateTransformList(candidate_transform_list)
        for transform in candidate_transform_list.transforms - candidate_transform_list.inputs:
            if transform not in expression_set.transforms:
                raise ValueError(f"Transform {transform} from hierarchy not in expression set")

        expression_set = expression_set[candidate_transform_list.transforms & set(expression_set.transforms)]

        denoising_strategy: DenoisingStrategy | None
        if denoiser is not None:
            try:
                denoising_strategy = _denoiser_classes[denoiser.lower()](**kwargs)
            except KeyError:
                # Argument included inappropriate denoiser name
                raise ValueError(denoiser)
        else:
            denoising_strategy = None

        # Get and group the points to include in the graph
        if isinstance(expression_set, HexelExpressionSet):
            if denoising_strategy is not None:
                points_left, points_right = denoising_strategy.denoise(expression_set)
            else:
                points_left, points_right = expression_set.best_transforms()

            # Group all points by their block (hemisphere) to pass to the graph constructor
            all_points = {
                BLOCK_LEFT: points_left,
                BLOCK_RIGHT: points_right
            }

        elif isinstance(expression_set, SensorExpressionSet):
            if denoising_strategy is not None:
                points = denoising_strategy.denoise(expression_set)
            else:
                points = expression_set.best_transforms()

            # For consistency, we still pass a dictionary, even with one block
            all_points = {BLOCK_SCALP: points}

        else:
            raise NotImplementedError()

        self.graph = IPPMGraph(candidate_transform_list, all_points)

    def to_json(self) -> str:
        """
        Serializes the IPPM into a JSON format suitable for sending to <kymata.org>.

        Returns:
            str: JSON string.
        """
        import json

        jdict = serialise_graph(self.graph.graph_last_to_first)
        return json.dumps(jdict, indent=2, cls=NumpyJSONEncoder)

<<<<<<< HEAD
    def set_KIDs(self, transform_KIDs: dict[str, str]) -> None:
=======
    def set_kids(self, transform_kids: dict[str, str], verify_against_api: bool = True) -> None:
>>>>>>> c09552ff
        """
        Adds KID attributes to edges and nodes in the IPPM graph based on transform mappings.

        Args:
<<<<<<< HEAD
            transform_KIDs (dict[str, str]): Dictionary mapping transform names to their KID values.

        Raises:
            ValueError: If any transform in the graph is missing a KID mapping.

        Warnings:
            Issues a warning if transforms are provided that don't exist in the graph.
        """
        import warnings

        api_url = "https://kymata.org/api/functions/"
        try:
            # Use the refactored function from atlas.py
            api_data = fetch_data_dict(api_url)
        except ConnectionError as e:
            raise ConnectionError(f"Failed to fetch KID data from {api_url}: {e}")

        # Extract all valid KIDs from the API response
        valid_api_kids = {item["kid"] for item in api_data if "kid" in item}

        # Check if all KIDs in transform_KIDs exist in valid_api_kids
        provided_kids = set(transform_KIDs.values())
        missing_api_kids = provided_kids - valid_api_kids
        if missing_api_kids:
            raise ValueError(f"The following KIDs from transform_KIDs do not exist in the API: {sorted(list(missing_api_kids))}")

        # Add KID attribute to all edges based on the edges' transform
        for graph_view in [self.graph.graph_full, self.graph.graph_last_to_first, self.graph.graph_first_to_first]:
            for u, v, data in graph_view.edges(data=True):
                edge_transform = data.get('transform')
                if edge_transform:
                    kid_value = transform_KIDs.get(edge_transform)
                    if kid_value is not None:
                        graph_view.edges[u, v]['KID'] = kid_value
                    else:
                        graph_view.edges[u, v]['KID'] = "n/a"
                else:
                    graph_view.edges[u, v]['KID'] = "n/a (no transform)"

        # Add KID attributes to the nodes - now directly modifiable
        for graph_view in [self.graph.graph_full, self.graph.graph_last_to_first, self.graph.graph_first_to_first]:
            for node in graph_view.nodes():
                node_transform = node.transform
                kid_value = transform_KIDs.get(node_transform)
                if kid_value is not None:
                    node.KID = kid_value # Direct modification of KID attribute
                else:
                    node.KID = "n/a" # Direct modification of KID attribute

        # Ensure all nodes (except input nodes) have a KID
        nodes_missing_kids = []
        for node in self.graph.graph_full.nodes():
            if not node.is_input and node.KID == "unassigned": # Check node.KID directly
                nodes_missing_kids.append(node.transform)
            elif not node.is_input and node.KID == "n/a": # Check node.KID directly
                nodes_missing_kids.append(node.transform)

        if nodes_missing_kids:
            raise ValueError(f"Missing KID mappings for nodes in graph: {sorted(list(set(nodes_missing_kids)))}")

        # Check whether there are any edges that haven't been assigned a KID
        edges_missing_kids = []
        for source, target, data in self.graph.graph_full.edges(data=True):
            if 'KID' not in data or data['KID'] == "n/a" or data['KID'] == "n/a (no transform)":
                edges_missing_kids.append(f"{source.transform} -> {target.transform}")

        if edges_missing_kids:
            raise ValueError(f"The following edges have not been assigned a KID: {sorted(list(set(edges_missing_kids)))}")

        # Optional: Warn about transforms in transform_KIDs that are not in the graph
        transforms_in_graph = self.graph.transforms
        transforms_not_in_graph = set(transform_KIDs.keys()) - transforms_in_graph
        if transforms_not_in_graph:
            warnings.warn(f"The following transforms provided in transform_KIDs do not exist in the graph: {sorted(list(transforms_not_in_graph))}")

    def __add__(self, other: 'IPPM') -> 'IPPM':
        """
        Combines two IPPM instances into a new IPPM instance using direct graph merging.

        Args:
            other (IPPM): The other IPPM instance to combine with this one.

        Returns:
            IPPM: A new IPPM instance containing the combined graphs.

        Raises:
            ValueError: If there are conflicting nodes, edges, or incompatible block structures.
            TypeError: If other is not an IPPM instance.
        """
        if not isinstance(other, IPPM):
            raise TypeError(f"Cannot add IPPM with {type(other)}. Both operands must be IPPM instances.")

        # Check for block compatibility
        self_blocks = set(self.graph._points_by_transform.keys())
        other_blocks = set(other.graph._points_by_transform.keys())

        if self_blocks != other_blocks:
            raise ValueError(f"Block mismatch between IPPMs. "
                             f"First IPPM has blocks: {sorted(self_blocks)}, "
                             f"Second IPPM has blocks: {sorted(other_blocks)}. "
                             f"Cannot combine IPPMs with different block structures.")

        # Use direct graph merging approach
        combined_graph = self.graph.merge_with(other.graph)

        # Create new IPPM instance
        combined_ippm = object.__new__(IPPM)
        combined_ippm.graph = combined_graph

        return combined_ippm
=======
            transform_kids (dict[str, str]): Dictionary mapping transform names to their KID values.
            verify_against_api (bool): If True (the default), verify all supplied KIDs against the Kymata Atlas API.

        Raises:
            ValueError: When verifying against the API (and assuming the API is reachable), if any of the KIDs are not
                valid.

        Warnings:
            Issues a warning if:
            - Transforms are provided that don't exist in the graph.
            - There is a connection issue with the Kymata Atlas API.
        """

        # Verify supplied KIDs against API
        if verify_against_api:
            try:
                verify_kids(transform_kids.values())
            except ConnectionError as e:
                warnings.warn(f"Failed to fetch KID data from {API_URL} ({e}). KIDs will not be verified.")

        # Check KID coverage:
        transforms_not_in_graph = set(transform_kids.keys()) - self.graph.transforms
        if len(transforms_not_in_graph) > 0:
            warnings.warn(f"The following transforms were supplied in the mapping but were not represented in the graph:"
                          f" {sorted(transforms_not_in_graph)}")
        transforms_not_in_mapping = self.graph.transforms - self.graph.inputs - set(transform_kids.keys())
        if len(transforms_not_in_mapping) > 0:
            warnings.warn(f"The following transforms in the graph weren't supplied a KID:"
                          f" {sorted(transforms_not_in_mapping)}")

        # Add KIDs to nodes
        node: IPPMNode
        node_relabel_dict = {
            node: IPPMNode(
                node_id=node.node_id,
                is_input=node.is_input,
                hemisphere=node.hemisphere,
                channel=node.channel,
                latency=node.latency,
                transform=node.transform,
                logp_value=node.logp_value,
                # Replace KIDs from the dictionary
                KID=transform_kids.get(node.transform, node.KID),
            )
            for node in self.graph.graph_full.nodes
        }
        self.graph.graph_full = relabel_nodes(self.graph.graph_full, node_relabel_dict)

        # Add KIDs to edges
        source: IPPMNode
        target: IPPMNode
        for source, target, data in self.graph.graph_full.edges(data=True):
            if target.transform in transform_kids:
                self.graph.graph_full.edges[source, target]["KID"] = transform_kids[target.transform]
>>>>>>> c09552ff
<|MERGE_RESOLUTION|>--- conflicted
+++ resolved
@@ -11,11 +11,6 @@
     MaxPoolingStrategy, DBSCANStrategy, DenoisingStrategy, AdaptiveMaxPoolingStrategy, GMMStrategy, MeanShiftStrategy)
 from kymata.ippm.graph import IPPMGraph, IPPMNode
 from kymata.ippm.hierarchy import CandidateTransformList, TransformHierarchy
-<<<<<<< HEAD
-from kymata.io.atlas import fetch_data_dict
-from typing import Any
-=======
->>>>>>> c09552ff
 
 _denoiser_classes = {
     "maxpool": MaxPoolingStrategy,
@@ -108,127 +103,11 @@
         jdict = serialise_graph(self.graph.graph_last_to_first)
         return json.dumps(jdict, indent=2, cls=NumpyJSONEncoder)
 
-<<<<<<< HEAD
-    def set_KIDs(self, transform_KIDs: dict[str, str]) -> None:
-=======
     def set_kids(self, transform_kids: dict[str, str], verify_against_api: bool = True) -> None:
->>>>>>> c09552ff
         """
         Adds KID attributes to edges and nodes in the IPPM graph based on transform mappings.
 
         Args:
-<<<<<<< HEAD
-            transform_KIDs (dict[str, str]): Dictionary mapping transform names to their KID values.
-
-        Raises:
-            ValueError: If any transform in the graph is missing a KID mapping.
-
-        Warnings:
-            Issues a warning if transforms are provided that don't exist in the graph.
-        """
-        import warnings
-
-        api_url = "https://kymata.org/api/functions/"
-        try:
-            # Use the refactored function from atlas.py
-            api_data = fetch_data_dict(api_url)
-        except ConnectionError as e:
-            raise ConnectionError(f"Failed to fetch KID data from {api_url}: {e}")
-
-        # Extract all valid KIDs from the API response
-        valid_api_kids = {item["kid"] for item in api_data if "kid" in item}
-
-        # Check if all KIDs in transform_KIDs exist in valid_api_kids
-        provided_kids = set(transform_KIDs.values())
-        missing_api_kids = provided_kids - valid_api_kids
-        if missing_api_kids:
-            raise ValueError(f"The following KIDs from transform_KIDs do not exist in the API: {sorted(list(missing_api_kids))}")
-
-        # Add KID attribute to all edges based on the edges' transform
-        for graph_view in [self.graph.graph_full, self.graph.graph_last_to_first, self.graph.graph_first_to_first]:
-            for u, v, data in graph_view.edges(data=True):
-                edge_transform = data.get('transform')
-                if edge_transform:
-                    kid_value = transform_KIDs.get(edge_transform)
-                    if kid_value is not None:
-                        graph_view.edges[u, v]['KID'] = kid_value
-                    else:
-                        graph_view.edges[u, v]['KID'] = "n/a"
-                else:
-                    graph_view.edges[u, v]['KID'] = "n/a (no transform)"
-
-        # Add KID attributes to the nodes - now directly modifiable
-        for graph_view in [self.graph.graph_full, self.graph.graph_last_to_first, self.graph.graph_first_to_first]:
-            for node in graph_view.nodes():
-                node_transform = node.transform
-                kid_value = transform_KIDs.get(node_transform)
-                if kid_value is not None:
-                    node.KID = kid_value # Direct modification of KID attribute
-                else:
-                    node.KID = "n/a" # Direct modification of KID attribute
-
-        # Ensure all nodes (except input nodes) have a KID
-        nodes_missing_kids = []
-        for node in self.graph.graph_full.nodes():
-            if not node.is_input and node.KID == "unassigned": # Check node.KID directly
-                nodes_missing_kids.append(node.transform)
-            elif not node.is_input and node.KID == "n/a": # Check node.KID directly
-                nodes_missing_kids.append(node.transform)
-
-        if nodes_missing_kids:
-            raise ValueError(f"Missing KID mappings for nodes in graph: {sorted(list(set(nodes_missing_kids)))}")
-
-        # Check whether there are any edges that haven't been assigned a KID
-        edges_missing_kids = []
-        for source, target, data in self.graph.graph_full.edges(data=True):
-            if 'KID' not in data or data['KID'] == "n/a" or data['KID'] == "n/a (no transform)":
-                edges_missing_kids.append(f"{source.transform} -> {target.transform}")
-
-        if edges_missing_kids:
-            raise ValueError(f"The following edges have not been assigned a KID: {sorted(list(set(edges_missing_kids)))}")
-
-        # Optional: Warn about transforms in transform_KIDs that are not in the graph
-        transforms_in_graph = self.graph.transforms
-        transforms_not_in_graph = set(transform_KIDs.keys()) - transforms_in_graph
-        if transforms_not_in_graph:
-            warnings.warn(f"The following transforms provided in transform_KIDs do not exist in the graph: {sorted(list(transforms_not_in_graph))}")
-
-    def __add__(self, other: 'IPPM') -> 'IPPM':
-        """
-        Combines two IPPM instances into a new IPPM instance using direct graph merging.
-
-        Args:
-            other (IPPM): The other IPPM instance to combine with this one.
-
-        Returns:
-            IPPM: A new IPPM instance containing the combined graphs.
-
-        Raises:
-            ValueError: If there are conflicting nodes, edges, or incompatible block structures.
-            TypeError: If other is not an IPPM instance.
-        """
-        if not isinstance(other, IPPM):
-            raise TypeError(f"Cannot add IPPM with {type(other)}. Both operands must be IPPM instances.")
-
-        # Check for block compatibility
-        self_blocks = set(self.graph._points_by_transform.keys())
-        other_blocks = set(other.graph._points_by_transform.keys())
-
-        if self_blocks != other_blocks:
-            raise ValueError(f"Block mismatch between IPPMs. "
-                             f"First IPPM has blocks: {sorted(self_blocks)}, "
-                             f"Second IPPM has blocks: {sorted(other_blocks)}. "
-                             f"Cannot combine IPPMs with different block structures.")
-
-        # Use direct graph merging approach
-        combined_graph = self.graph.merge_with(other.graph)
-
-        # Create new IPPM instance
-        combined_ippm = object.__new__(IPPM)
-        combined_ippm.graph = combined_graph
-
-        return combined_ippm
-=======
             transform_kids (dict[str, str]): Dictionary mapping transform names to their KID values.
             verify_against_api (bool): If True (the default), verify all supplied KIDs against the Kymata Atlas API.
 
@@ -283,4 +162,39 @@
         for source, target, data in self.graph.graph_full.edges(data=True):
             if target.transform in transform_kids:
                 self.graph.graph_full.edges[source, target]["KID"] = transform_kids[target.transform]
->>>>>>> c09552ff
+
+    def __add__(self, other: 'IPPM') -> 'IPPM':
+        """
+        Combines two IPPM instances into a new IPPM instance using direct graph merging.
+
+        Args:
+            other (IPPM): The other IPPM instance to combine with this one.
+
+        Returns:
+            IPPM: A new IPPM instance containing the combined graphs.
+
+        Raises:
+            ValueError: If there are conflicting nodes, edges, or incompatible block structures.
+            TypeError: If other is not an IPPM instance.
+        """
+        if not isinstance(other, IPPM):
+            raise TypeError(f"Cannot add IPPM with {type(other)}. Both operands must be IPPM instances.")
+
+        # Check for block compatibility
+        self_blocks = set(self.graph._points_by_transform.keys())
+        other_blocks = set(other.graph._points_by_transform.keys())
+
+        if self_blocks != other_blocks:
+            raise ValueError(f"Block mismatch between IPPMs. "
+                             f"First IPPM has blocks: {sorted(self_blocks)}, "
+                             f"Second IPPM has blocks: {sorted(other_blocks)}. "
+                             f"Cannot combine IPPMs with different block structures.")
+
+        # Use direct graph merging approach
+        combined_graph = self.graph.merge_with(other.graph)
+
+        # Create new IPPM instance
+        combined_ippm = object.__new__(IPPM)
+        combined_ippm.graph = combined_graph
+
+        return combined_ippm