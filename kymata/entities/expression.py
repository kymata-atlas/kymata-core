"""
Classes and functions for storing expression information.
"""

from __future__ import annotations

from abc import ABC, abstractmethod
from typing import Sequence, Union, get_args, Tuple

from numpy import array, array_equal, ndarray
from numpy.typing import NDArray
from pandas import DataFrame
from sparse import SparseArray, COO
from xarray import DataArray, concat

from kymata.entities.datatypes import HexelDType, SensorDType, LatencyDType, FunctionNameDType, Hexel, Sensor, \
    Latency
from kymata.entities.iterables import all_equal
from kymata.entities.sparse_data import expand_dims, densify_data_block, sparsify_log_pmatrix

_InputDataArray = Union[ndarray, SparseArray]  # Type alias for data which can be accepted

# Data dimension labels
DIM_HEXEL = "hexel"
DIM_SENSOR = "sensor"
DIM_LATENCY = "latency"
DIM_FUNCTION = "function"

# Block (e.g. hemisphere)
BLOCK_LEFT  = "left"
BLOCK_RIGHT = "right"
BLOCK_SCALP = "scalp"


class ExpressionSet(ABC):
    """
    Brain data associated with expression of a single function.
    Data is log10 p-values
    """

    def __init__(self,
                 functions: str | Sequence[str],
                 # Metadata
                 latencies: Sequence[Latency],
                 # In general, we will combine flipped and non-flipped versions
                 # data_blocks contains a dict mapping block names to data arrays
                 # e.g., in the case there are three functions:
                 #             "left" → [array(), array(), array()],
                 #        and "right" → [array(), array(), array()]
                 #   or:      "scalp" → [array(), array(), array()]
                 # All should be the same size.
                 data_blocks: dict[str, _InputDataArray | Sequence[_InputDataArray]],  # log p-values
                 # Supply channels already as an array, i.e.
                 channel_coord_name: str,
                 channel_coord_dtype,
                 channel_coord_values: dict[str, Sequence],
                 ):
        """
        data_blocks' values should store log10 p-values
        """

        # Canonical order of dimensions
        self._dims = (channel_coord_name, DIM_LATENCY, DIM_FUNCTION)

        self._block_names: list[str] = list(data_blocks.keys())
        self._channel_coord_name = channel_coord_name

        # Validate arguments
        assert set(self._block_names) == set(channel_coord_values.keys()), "Ensure data block names match channel block names"
        _length_mismatch_message = ("Argument length mismatch, please supply one function name and accompanying data, "
                                    "or equal-length sequences of the same.")
        if isinstance(functions, str):
            # If only one function
            for data in data_blocks.values():
                # Data should not be a sequence
                assert isinstance(data, get_args(_InputDataArray)), _length_mismatch_message
            # Wrap into sequences
            functions = [functions]
            for bn in self._block_names:
                data_blocks[bn] = [data_blocks[bn]]

        assert len(functions) == len(set(functions)), "Duplicated functions in input"
        for data in data_blocks.values():
            assert len(functions) == len(data), _length_mismatch_message
        assert all_equal([arr.shape[1] for arrs in data_blocks.values() for arr in arrs]), "Not all input data blocks have the same"

        # Channels can vary between blocks (e.g. different numbers of vertices for each hemisphere).
        # But latencies and functions do not
        channels: dict[str, NDArray] = {
            bn: array(channel_coord_values[bn], dtype=channel_coord_dtype)
            for bn in self._block_names
        }
        latencies = array(latencies, dtype=LatencyDType)
        functions = array(functions, dtype=FunctionNameDType)

        # Input value `data_blocks` has type something like dict[str, list[array]].
        #  i.e. a dict mapping block names to a list of 2d data volumes, one for each function
        # We need to eventually get it into `self._data`, which has type dict[str, DataArray]
        # i.e. a dict mapping block names to a DataArray containing data for all functions
        self._data: dict[str, DataArray] = dict()
        for block_name, data_for_functions in data_blocks.items():
            for function_name, data in zip(functions, data_for_functions):
                assert len(channels[block_name]) == data.shape[0], f"{channel_coord_name} mismatch for {function_name}: {len(channels)} {channel_coord_name} versus data shape {data.shape} ({block_name})"
                assert len(latencies) == data.shape[1], f"Latencies mismatch for {function_name}: {len(latencies)} latencies versus data shape {data.shape}"
            data_array: DataArray = concat(
                (
                    DataArray(self._init_prep_data(d),
                              coords={
                                  channel_coord_name: channels[block_name],
                                  DIM_LATENCY: latencies,
                                  DIM_FUNCTION: [function]
                              })
                    for function, d in zip(functions, data_for_functions)
                ),
                dim=DIM_FUNCTION,
                data_vars="all",  # Required by concat of DataArrays
                )
            assert data_array.dims == self._dims
            assert set(data_array.coords.keys()) == set(self._dims)
            assert array_equal(data_array.coords[DIM_FUNCTION].values, functions)

            self._data[block_name] = data_array

    @classmethod
    def _init_prep_data(cls, data: _InputDataArray) -> COO:
        if isinstance(data, ndarray):
            data = sparsify_log_pmatrix(data)
        elif not isinstance(data, SparseArray):
            raise NotImplementedError()
        data = expand_dims(data, 2)
        return data

    @property
    # block → channels
    def _channels(self) -> dict[str, NDArray]:
        return {
            bn: data.coords[self._channel_coord_name].values
            for bn, data in self._data.items()
        }

    @property
    def functions(self) -> list[FunctionNameDType]:
        """Function names."""
        functions = {
            bn: data.coords[DIM_FUNCTION].values.tolist()
            for bn, data in self._data.items()
        }
        # Validate that functions are the same for all data blocks
        assert all_equal(list(functions.values()))
        # Then just return the first one
        return functions[self._block_names[0]]

    @property
    def latencies(self) -> NDArray[LatencyDType]:
        """Latencies, in seconds."""
        latencies = {
            bn: data.coords[DIM_LATENCY].values
            for bn, data in self._data.items()
        }
        # Validate that latencies are the same for all data blocks
        assert all_equal(list(latencies.values()))
        # Then just return the first one
        return latencies[self._block_names[0]]

    @abstractmethod
    def __getitem__(self, functions: str | Sequence[str]) -> ExpressionSet:
        pass

    @abstractmethod
    def __copy__(self) -> ExpressionSet:
        pass

    @abstractmethod
    def __add__(self, other) -> ExpressionSet:
        pass

    @abstractmethod
    def __eq__(self, other: ExpressionSet) -> bool:
        # Override this method and provide additional checks after calling super().__eq__(other)
        if type(self) != type(other):
            return False
        if not self.functions == other.functions:
            return False
        if not array_equal(self.latencies, other.latencies):
            return False
        for bn in self._block_names:
            if not array_equal(self._channels[bn], other._channels[bn]):
                return False
        return True

    def _best_functions_for_block(self, block_name: str) -> DataFrame:
        """
        Return a DataFrame containing:
        for each channel in the block, the best function and latency for that channel, and the associated log p-value
        """
        # Want, for each channel in the block:
        #  - The name, f, of the function which is best at any latency
        #  - The latency, l, for which f is best
        #  - The log p-value, p, for f at l

        # sparse.COO doesn't implement argmin, so we have to do it in a few steps

        data: DataArray = self._data[block_name].copy()
        densify_data_block(data)

<<<<<<< HEAD
        # (channel, function) → l, the best latency
        best_latency = data.idxmin(dim=DIM_LATENCY)
        # (channel, function) → log p of best latency for each function
        logp_at_best_latency = data.min(dim=DIM_LATENCY)

        # (channel) → log p of best function (at best latency)
        logp_at_best_function = logp_at_best_latency.min(dim=DIM_FUNCTION)
        # (channel) → f, the best function
        best_function = logp_at_best_latency.idxmin(dim=DIM_FUNCTION)

        logp_vals = logp_at_best_function.data
        best_functions = best_function.data

        best_latencies = best_latency.sel({
            self._channel_coord_name: self._channels,
            DIM_FUNCTION: best_function[block_name]
=======
        # [l/r](channel, function) → l, the best latency
        best_latency = data.idxmin(dim=DIM_LATENCY)
        # [l/r](channel, function) → log p of best latency for each function
        logp_at_best_latency = data.min(dim=DIM_LATENCY)

        # [l/r](channel) → log p of best function (at best latency)
        logp_at_best_function = logp_at_best_latency.min(dim=DIM_FUNCTION)
        # [l/r](channel) → f, the best function
        best_function = logp_at_best_latency.idxmin(dim=DIM_FUNCTION)

        # TODO: shame I have to break into the layer structure here,
        #  but I can't think of a better way to do it
        # (channel) -> logp of the best function (at the best latency) for this layer
        logp_vals = logp_at_best_function[layer].data
        # (channel) -> best function name (at the best latency) for this layer
        best_functions = best_function[layer].data

        best_latencies = best_latency[layer].sel({
            # e.g. hexels          -> array([0, ..., 10241])
            self._channel_coord_name: self._channels,
            #          -> DataArray((hexel) -> function)
            DIM_FUNCTION: best_function[layer]
>>>>>>> b8edcbdc
        }).data

        # Cut out channels which have a best log p-val of 1
        idxs = logp_vals < 1

        return DataFrame.from_dict({
            self._channel_coord_name: self._channels[idxs],
            DIM_FUNCTION: best_functions[idxs],
            DIM_LATENCY: best_latencies[idxs],
            "value": logp_vals[idxs],
        })

    @abstractmethod
    def best_functions(self) -> DataFrame | tuple[DataFrame, ...]:
        pass


class HexelExpressionSet(ExpressionSet):
    """
    Brain data associated with expression of a single function in hexel space.
    Includes lh, rh, flipped, non-flipped.
    Data is log10 p-values
    """

    def __init__(self,
                 functions: str | Sequence[str],
                 # Metadata
                 hexels_lh: Sequence[Hexel],
                 hexels_rh: Sequence[Hexel],
                 latencies: Sequence[Latency],
                 # log p-values
                 # In general, we will combine flipped and non-flipped versions
                 data_lh: _InputDataArray | Sequence[_InputDataArray],
                 data_rh: _InputDataArray | Sequence[_InputDataArray],
                 ):

        super().__init__(
            functions=functions,
            latencies=latencies,
            data_blocks={
                BLOCK_LEFT: data_lh,
                BLOCK_RIGHT: data_rh,
            },
            channel_coord_name=DIM_HEXEL,
            channel_coord_dtype=HexelDType,
            channel_coord_values={
                BLOCK_LEFT: hexels_lh,
                BLOCK_RIGHT: hexels_rh
            },
        )

    @property
    def hexels_left(self) -> NDArray[HexelDType]:
        """Hexels, canonical ID."""
        return self._channels[BLOCK_LEFT]

    @property
    def hexels_right(self) -> NDArray[HexelDType]:
        """Hexels, canonical ID."""
        return self._channels[BLOCK_RIGHT]

    @property
    def left(self) -> DataArray:
        """Left-hemisphere data."""
        return self._data[BLOCK_LEFT]

    @property
    def right(self) -> DataArray:
        """Right-hemisphere data."""
        return self._data[BLOCK_RIGHT]

    def __getitem__(self, functions: str | Sequence[str]) -> HexelExpressionSet:
        """
        Select data for specified function(s) only.
        Use a function name or list/array of function names
        """
        # Allow indexing by a single function
        if isinstance(functions, str):
            functions = [functions]
        for f in functions:
            if f not in self.functions:
                raise KeyError(f)
        return HexelExpressionSet(
            functions=functions,
            hexels_lh=self.hexels_left,
            hexels_rh=self.hexels_right,
            latencies=self.latencies,
            data_lh=[self._data[BLOCK_LEFT].sel({DIM_FUNCTION: function}).data for function in functions],
            data_rh=[self._data[BLOCK_RIGHT].sel({DIM_FUNCTION: function}).data for function in functions],
        )

    def __copy__(self):
        return HexelExpressionSet(
            functions=self.functions.copy(),
            hexels_lh=self.hexels_left.copy(),
            hexels_rh=self.hexels_right.copy(),
            latencies=self.latencies.copy(),
            data_lh=self._data[BLOCK_LEFT].values.copy(),
            data_rh=self._data[BLOCK_RIGHT].values.copy(),
        )

    def __add__(self, other: HexelExpressionSet) -> HexelExpressionSet:
        assert array_equal(self.hexels_left, other.hexels_left), "Hexels mismatch (left)"
        assert array_equal(self.hexels_right, other.hexels_right), "Hexels mismatch (right)"
        assert array_equal(self.latencies, other.latencies), "Latencies mismatch"
        # constructor expects a sequence of function names and sequences of 2d matrices
        functions = []
        data_lh = []
        data_rh = []
        for expr_set in [self, other]:
            for i, function in enumerate(expr_set.functions):
                functions.append(function)
                data_lh.append(expr_set._data[BLOCK_LEFT].data[:, :, i])
                data_rh.append(expr_set._data[BLOCK_RIGHT].data[:, :, i])
        return HexelExpressionSet(
            functions=functions,
            hexels_lh=self.hexels_left, hexels_rh=self.hexels_right,
            latencies=self.latencies,
            data_lh=data_lh, data_rh=data_rh,
        )

    def __eq__(self, other: HexelExpressionSet) -> bool:
        if not super().__eq__(other):
            return False
        if not COO(self.left.data == other.left.data).all():
            return False
        if not COO(self.right.data == other.right.data).all():
            return False
        return True

    def best_functions(self) -> Tuple[DataFrame, DataFrame]:
        """
        Return a pair of DataFrames (left, right), containing:
        for each hexel, the best function and latency for that hexel, and the associated log p-value
        """
        return (
            super()._best_functions_for_block(BLOCK_LEFT),
            super()._best_functions_for_block(BLOCK_RIGHT),
        )


class SensorExpressionSet(ExpressionSet):
    """
    Brain data associated with expression of a single function in sensor space.
    Includes lh, rh, flipped, non-flipped.
    Data is log10 p-values
    """

    def __init__(self,
                 functions: str | Sequence[str],
                 # Metadata
                 sensors: Sequence[Sensor],
                 latencies: Sequence[Latency],
                 # log p-values
                 # In general, we will combine flipped and non-flipped versions
                 data: _InputDataArray | Sequence[_InputDataArray],
                 ):
        # TODO: Docstring

        super().__init__(
            functions=functions,
            latencies=latencies,
            data_blocks={
                BLOCK_SCALP: data
            },
            channel_coord_name=DIM_SENSOR,
            channel_coord_dtype=SensorDType,
            channel_coord_values={BLOCK_SCALP: sensors},
        )

    @property
    def sensors(self) -> NDArray[SensorDType]:
        """Channel names."""
        return self._channels[BLOCK_SCALP]

    @property
    def scalp(self) -> DataArray:
        """Left-hemisphere data."""
        return self._data[BLOCK_SCALP]

    def __eq__(self, other: SensorExpressionSet) -> bool:
        if not super().__eq__(other):
            return False
        if not COO(self.scalp.data == other.scalp.data).all():
            return False
        return True

    def __copy__(self):
        return SensorExpressionSet(
            functions=self.functions.copy(),
            sensors=self.sensors.copy(),
            latencies=self.latencies.copy(),
            data=self._data[BLOCK_SCALP].values.copy(),
        )

    def __add__(self, other: SensorExpressionSet) -> SensorExpressionSet:
        assert array_equal(self.sensors, other.sensors), "Sensors mismatch"
        assert array_equal(self.latencies, other.latencies), "Latencies mismatch"
        # constructor expects a sequence of function names and sequences of 2d matrices
        functions = []
        data = []
        for expr_set in [self, other]:
            for i, function in enumerate(expr_set.functions):
                functions.append(function)
                data.append(expr_set._data[BLOCK_SCALP].data[:, :, i])
        return SensorExpressionSet(
            functions=functions,
            sensors=self.sensors, latencies=self.latencies,
            data=data,
        )

    def __getitem__(self, functions: str | Sequence[str]) -> SensorExpressionSet:
        """
        Select data for specified function(s) only.
        Use a function name or list/array of function names
        """
        # Allow indexing by a single function
        if isinstance(functions, str):
            functions = [functions]
        for f in functions:
            if f not in self.functions:
                raise KeyError(f)
        return SensorExpressionSet(
            functions=functions,
            sensors=self.sensors,
            latencies=self.latencies,
            data=[self._data[BLOCK_SCALP].sel({DIM_FUNCTION: function}).data for function in functions],
        )

    def best_functions(self) -> DataFrame:
        """
        Return a DataFrame containing:
        for each sensor, the best function and latency for that sensor, and the associated log p-value
        """
        return super()._best_functions_for_block(BLOCK_SCALP)<|MERGE_RESOLUTION|>--- conflicted
+++ resolved
@@ -203,7 +203,6 @@
         data: DataArray = self._data[block_name].copy()
         densify_data_block(data)
 
-<<<<<<< HEAD
         # (channel, function) → l, the best latency
         best_latency = data.idxmin(dim=DIM_LATENCY)
         # (channel, function) → log p of best latency for each function
@@ -214,36 +213,16 @@
         # (channel) → f, the best function
         best_function = logp_at_best_latency.idxmin(dim=DIM_FUNCTION)
 
+        # (channel) -> logp of the best function (at the best latency)
         logp_vals = logp_at_best_function.data
+        # (channel) -> best function name (at the best latency)
         best_functions = best_function.data
 
         best_latencies = best_latency.sel({
-            self._channel_coord_name: self._channels,
-            DIM_FUNCTION: best_function[block_name]
-=======
-        # [l/r](channel, function) → l, the best latency
-        best_latency = data.idxmin(dim=DIM_LATENCY)
-        # [l/r](channel, function) → log p of best latency for each function
-        logp_at_best_latency = data.min(dim=DIM_LATENCY)
-
-        # [l/r](channel) → log p of best function (at best latency)
-        logp_at_best_function = logp_at_best_latency.min(dim=DIM_FUNCTION)
-        # [l/r](channel) → f, the best function
-        best_function = logp_at_best_latency.idxmin(dim=DIM_FUNCTION)
-
-        # TODO: shame I have to break into the layer structure here,
-        #  but I can't think of a better way to do it
-        # (channel) -> logp of the best function (at the best latency) for this layer
-        logp_vals = logp_at_best_function[layer].data
-        # (channel) -> best function name (at the best latency) for this layer
-        best_functions = best_function[layer].data
-
-        best_latencies = best_latency[layer].sel({
             # e.g. hexels          -> array([0, ..., 10241])
             self._channel_coord_name: self._channels,
             #          -> DataArray((hexel) -> function)
-            DIM_FUNCTION: best_function[layer]
->>>>>>> b8edcbdc
+            DIM_FUNCTION: best_function
         }).data
 
         # Cut out channels which have a best log p-val of 1
