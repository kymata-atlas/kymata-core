from copy import deepcopy, copy

import pytest

<<<<<<< HEAD
from kymata.entities.expression import ExpressionPoint
from kymata.ippm.graph import IPPMGraph, input_stream_pseudo_expression_point, IPPMConnectionStyle
=======
from kymata.entities.expression import ExpressionPoint, BLOCK_SCALP
from kymata.ippm.graph import IPPMGraph, _node_id_from_point
>>>>>>> 551474d3
from kymata.ippm.hierarchy import TransformHierarchy, CandidateTransformList


@pytest.fixture
def sample_hierarchy() -> TransformHierarchy:
    """
    A sample hierarchy to match with `sample_points`.

             func1
          ↗        ↘
    input —————————→ func2 → func3 → func4
    """
    return {
        "input": [],
        "func1": ["input"],
        "func2": ["input", "func1"],
        "func3": ["func2"],
        "func4": ["func3"],
    }


@pytest.fixture
def empty_hierarchy() -> TransformHierarchy:
    """An empty hierarchy with no transforms."""
    return dict()


@pytest.fixture
def sample_points() -> list[ExpressionPoint]:
    """A sample list of points to match with `sample_hierarchy`."""
    return [
        ExpressionPoint("c", 10, "func1", -28),
        ExpressionPoint("c", 25, "func1", -79),
        ExpressionPoint("c", 50, "func2", -61),
        ExpressionPoint("c", 60, "func3", -92),
        ExpressionPoint("c", 65, "func3", -12),
        ExpressionPoint("c", 70, "func4", -42),
    ]


@pytest.fixture
def empty_points() -> list[ExpressionPoint]:
    """Empty list of points."""
    return []


def test_ippmgraph_build_successfully(sample_hierarchy, sample_points):
    graph = IPPMGraph(sample_hierarchy, points_by_block={"scalp": sample_points})

    # _points_by_transform stores the *original ExpressionPoint objects* grouped by block and transform
    assert graph._points_by_transform["scalp"] == {
        "func1": [ExpressionPoint("c", 10, "func1", -28),
                  ExpressionPoint("c", 25, "func1", -79)],
        "func2": [ExpressionPoint("c", 50, "func2", -61)],
        "func3": [ExpressionPoint("c", 60, "func3", -92),
                  ExpressionPoint("c", 65, "func3", -12)],
        "func4": [ExpressionPoint("c", 70, "func4", -42)],
    }
    assert graph.transforms == {"input", "func1", "func2", "func3", "func4"}
    assert graph.inputs == {"input"}
    assert graph.terminals == {"func4"}

    # Get the actual input node created by the IPPMGraph constructor
    input_nodes_in_graph = [n for n in graph.graph_full.nodes if n.is_input and n.transform == "input"]
    assert len(input_nodes_in_graph) == 1
    pseudo_input_node = input_nodes_in_graph[0]

    # Helper to get IPPMNode from ExpressionPoint for assertions involving graph edges
    def get_ippm_node_from_point(point: ExpressionPoint, block: str):
        # We need to find the exact IPPMNode created by the graph for this ExpressionPoint.
        # This involves matching transform, latency, and hemisphere.
        return next(n for n in graph.graph_full.nodes
                    if n.transform == point.transform and n.latency == point.latency and n.hemisphere == block)

    # Convert ExpressionPoints in assertions to the actual IPPMNodes in the graph
    node_func1_10 = get_ippm_node_from_point(ExpressionPoint("c", 10, "func1", -28), BLOCK_SCALP)
    node_func1_25 = get_ippm_node_from_point(ExpressionPoint("c", 25, "func1", -79), BLOCK_SCALP)
    node_func2_50 = get_ippm_node_from_point(ExpressionPoint("c", 50, "func2", -61), BLOCK_SCALP)

    assert (
            set(graph.graph_full.successors(pseudo_input_node))
            == {node_func1_10, node_func1_25, node_func2_50}
    )

    assert graph.serial_sequence == [
        ["input"],
        ["func1"],
        ["func2"],
        ["func3"],
        ["func4"],
    ]


def test_ippmgraph_empty_points_builds_successfully(sample_hierarchy, empty_points):
    graph = IPPMGraph(sample_hierarchy, points_by_block=dict(scalp=empty_points))

    assert graph.transforms == {"input"}
    assert graph.inputs == {"input"}
    assert graph.terminals == {"input"}
    assert len(graph._points_by_transform["scalp"]) == 0


def test_ippmgraph_empty_hierarchy_builds_successfully(empty_hierarchy, empty_points):
    graph = IPPMGraph(empty_hierarchy, points_by_block=dict(scalp=empty_points))

    assert graph.transforms == set()
    assert graph.inputs == set()
    assert graph.terminals == set()
    assert len(graph._points_by_transform["scalp"]) == 0


def test_ippmgraph_copy():
    ctl = CandidateTransformList({
        "in": [],
        "A": ["in"],
        "B": ["A"],
        "C": ["A"],
    })
    points = [
        ExpressionPoint("c1", 1, "A", -50),
        ExpressionPoint("c2", 2, "A", -50),
        ExpressionPoint("c3", 3, "A", -50),
        ExpressionPoint("c4", 4, "B", -50),
        ExpressionPoint("c5", 5, "C", -50),
    ]
    graph_1 = IPPMGraph(deepcopy(ctl), points_by_block={"scalp": deepcopy(points)})
    graph_2 = copy(graph_1) # Use copy() directly from the object

    assert graph_1 == graph_2 # This now uses the fixed __eq__ and __copy__


def test_ippmgraph_missing_points(sample_hierarchy, sample_points):
    # Filter points to simulate missing 'func1' data
    filtered_points = [p for p in sample_points if p.transform != "func1"]
    graph = IPPMGraph(sample_hierarchy, points_by_block={"scalp": filtered_points})

    # _points_by_transform stores the *original ExpressionPoint objects* grouped by block and transform
    assert graph._points_by_transform["scalp"] == {
        "func2": [ExpressionPoint("c", 50, "func2", -61)],
        "func3": [ExpressionPoint("c", 60, "func3", -92),
                  ExpressionPoint("c", 65, "func3", -12)],
        "func4": [ExpressionPoint("c", 70, "func4", -42)],
    }
    assert graph.transforms == {"input", "func2", "func3", "func4"}
    assert graph.inputs == {"input"}
    assert graph.terminals == {"func4"}

    # Get the actual input node created by the IPPMGraph constructor
    input_nodes_in_graph = [n for n in graph.graph_full.nodes if n.is_input and n.transform == "input"]
    assert len(input_nodes_in_graph) == 1
    pseudo_input_node = input_nodes_in_graph[0]

    # Helper to get IPPMNode from ExpressionPoint for assertions involving graph edges
    def get_ippm_node_from_point(point: ExpressionPoint, block: str):
        return next(n for n in graph.graph_full.nodes
                    if n.transform == point.transform and n.latency == point.latency and n.hemisphere == block)

    # Convert ExpressionPoints in assertions to the actual IPPMNodes in the graph
    node_func2_50 = get_ippm_node_from_point(ExpressionPoint("c", 50, "func2", -61), BLOCK_SCALP)

    assert (
            set(graph.graph_full.successors(pseudo_input_node))
            == {node_func2_50} # Ensure we are comparing IPPMNode objects
    )

    assert graph.serial_sequence == [
        ["input"],
        ["func2"],
        ["func3"],
        ["func4"],
    ]


def test_ippmgraph_last_to_first():
    ctl = CandidateTransformList({
        "in": [],
        "A": ["in"],
        "B": ["A"],
        "C": ["A"],
    })
    points = [
        ExpressionPoint("c1", 1, "A", -50),
        ExpressionPoint("c2", 2, "A", -50),
        ExpressionPoint("c3", 3, "A", -50),
        ExpressionPoint("c4", 4, "B", -50),
        ExpressionPoint("c5", 5, "C", -50),
    ]
    graph = IPPMGraph(ctl=ctl, points_by_block=dict(scalp=points))
    ftl = graph.graph_last_to_first
    inputs = graph.inputs
    for p in points:
        # Check if the IPPMNode corresponding to the ExpressionPoint is in ftl.nodes
        # This requires reconstructing the IPPMNode as the node_id now includes block information
        node_id_for_point = _node_id_from_point(p, BLOCK_SCALP, None)
        assert any(n.node_id == node_id_for_point for n in ftl.nodes)

    for inp in inputs:
        assert inp in {n.transform for n in ftl.nodes}
<<<<<<< HEAD
    assert set(ftl.successors(input_stream_pseudo_expression_point("in"))) == {ExpressionPoint("c1", 1, "A", -50)}
    assert set(ftl.successors(ExpressionPoint("c1", 1, "A", -50))) == {ExpressionPoint("c2", 2, "A", -50)}
    assert set(ftl.successors(ExpressionPoint("c2", 2, "A", -50))) == {ExpressionPoint("c3", 3, "A", -50)}
    assert set(ftl.successors(ExpressionPoint("c3", 3, "A", -50))) == {ExpressionPoint("c4", 4, "B", -50),
                                                                       ExpressionPoint("c5", 5, "C", -50)}
    assert set(ftl.successors(ExpressionPoint("c4", 4, "B", -50))) == set()
    assert set(ftl.successors(ExpressionPoint("c5", 5, "C", -50))) == set()


def test_ippmgraph_points_for_transform(sample_hierarchy, sample_points):
    graph = IPPMGraph(sample_hierarchy, sample_points)

    assert graph.points_for_transform("func1") == [
        ExpressionPoint("c", 10, "func1", -28),
        ExpressionPoint("c", 25, "func1", -79),
    ]
    assert graph.points_for_transform("func2") == [
        ExpressionPoint("c", 50, "func2", -61),
    ]
    assert graph.points_for_transform("func3") == [
        ExpressionPoint("c", 60, "func3", -92),
        ExpressionPoint("c", 65, "func3", -12),
    ]
    assert graph.points_for_transform("func4") == [
        ExpressionPoint("c", 70, "func4", -42),
    ]


def test_ippmgraph_edges_for_transform(sample_hierarchy, sample_points):
    graph = IPPMGraph(sample_hierarchy, sample_points)

    connection_style = IPPMConnectionStyle.first_to_first
    assert graph.edges_between_transforms("func1", "func2", connection_style) == [
        (
            ExpressionPoint("c", 10, "func1", -28),
            ExpressionPoint("c", 50, "func2", -61),
        ),
    ]
    assert graph.edges_between_transforms("func1", "func3", connection_style) == []
    assert graph.edges_between_transforms("func1", "func4", connection_style) == []
    assert graph.edges_between_transforms("func2", "func3", connection_style) == [
        (
            ExpressionPoint("c", 50, "func2", -61),
            ExpressionPoint("c", 60, "func3", -92),
        ),
    ]
    assert graph.edges_between_transforms("func2", "func4", connection_style) == []
    assert graph.edges_between_transforms("func3", "func4", connection_style) == [
        (
            ExpressionPoint("c", 60, "func3", -92),
            ExpressionPoint("c", 70, "func4", -42),
        ),
    ]


def test_ippm_subgraph_with_input(sample_hierarchy, sample_points):
    graph = IPPMGraph(sample_hierarchy, sample_points)
    select_transforms = {"input", "func1", "func2"}
    subgraph = graph.subgraph(select_transforms)
    expected = IPPMGraph(
        # Restricted hierarchy
        {
            down: [up for up in ups if up in select_transforms]
            for down, ups in sample_hierarchy.items()
            if down in select_transforms
        },
        [p for p in sample_points if p.transform in select_transforms]
    )
    assert subgraph == expected
=======

    # Get the actual input node from the graph
    input_nodes_in_graph = [n for n in graph.graph_full.nodes if n.is_input and n.transform == "in"]
    assert len(input_nodes_in_graph) == 1
    pseudo_input_node = input_nodes_in_graph[0]

    # Helper to get IPPMNode from ExpressionPoint for assertions
    def get_ippm_node(point: ExpressionPoint, block: str, graph_obj: IPPMGraph):
        return next(n for n in graph_obj.graph_full.nodes if n.transform == point.transform and n.latency == point.latency and n.hemisphere == block)

    # Convert ExpressionPoints in assertions to the actual IPPMNodes in the graph_full
    # Then use these nodes to check successors in ftl
    node_c1_A = get_ippm_node(ExpressionPoint("c1", 1, "A", -50), BLOCK_SCALP, graph)
    node_c2_A = get_ippm_node(ExpressionPoint("c2", 2, "A", -50), BLOCK_SCALP, graph)
    node_c3_A = get_ippm_node(ExpressionPoint("c3", 3, "A", -50), BLOCK_SCALP, graph)
    node_c4_B = get_ippm_node(ExpressionPoint("c4", 4, "B", -50), BLOCK_SCALP, graph)
    node_c5_C = get_ippm_node(ExpressionPoint("c5", 5, "C", -50), BLOCK_SCALP, graph)


    assert set(ftl.successors(pseudo_input_node)) == {node_c1_A}
    assert set(ftl.successors(node_c1_A)) == {node_c2_A}
    assert set(ftl.successors(node_c2_A)) == {node_c3_A}
    assert set(ftl.successors(node_c3_A)) == {node_c4_B, node_c5_C}
    assert set(ftl.successors(node_c4_B)) == set()
    assert set(ftl.successors(node_c5_C)) == set()
>>>>>>> 551474d3
<|MERGE_RESOLUTION|>--- conflicted
+++ resolved
@@ -2,13 +2,8 @@
 
 import pytest
 
-<<<<<<< HEAD
-from kymata.entities.expression import ExpressionPoint
-from kymata.ippm.graph import IPPMGraph, input_stream_pseudo_expression_point, IPPMConnectionStyle
-=======
 from kymata.entities.expression import ExpressionPoint, BLOCK_SCALP
-from kymata.ippm.graph import IPPMGraph, _node_id_from_point
->>>>>>> 551474d3
+from kymata.ippm.graph import IPPMGraph, _node_id_from_point, IPPMConnectionStyle
 from kymata.ippm.hierarchy import TransformHierarchy, CandidateTransformList
 
 
@@ -207,18 +202,35 @@
 
     for inp in inputs:
         assert inp in {n.transform for n in ftl.nodes}
-<<<<<<< HEAD
-    assert set(ftl.successors(input_stream_pseudo_expression_point("in"))) == {ExpressionPoint("c1", 1, "A", -50)}
-    assert set(ftl.successors(ExpressionPoint("c1", 1, "A", -50))) == {ExpressionPoint("c2", 2, "A", -50)}
-    assert set(ftl.successors(ExpressionPoint("c2", 2, "A", -50))) == {ExpressionPoint("c3", 3, "A", -50)}
-    assert set(ftl.successors(ExpressionPoint("c3", 3, "A", -50))) == {ExpressionPoint("c4", 4, "B", -50),
-                                                                       ExpressionPoint("c5", 5, "C", -50)}
-    assert set(ftl.successors(ExpressionPoint("c4", 4, "B", -50))) == set()
-    assert set(ftl.successors(ExpressionPoint("c5", 5, "C", -50))) == set()
+
+    # Get the actual input node from the graph
+    input_nodes_in_graph = [n for n in graph.graph_full.nodes if n.is_input and n.transform == "in"]
+    assert len(input_nodes_in_graph) == 1
+    pseudo_input_node = input_nodes_in_graph[0]
+
+    # Helper to get IPPMNode from ExpressionPoint for assertions
+    def get_ippm_node(point: ExpressionPoint, block: str, graph_obj: IPPMGraph):
+        return next(n for n in graph_obj.graph_full.nodes if n.transform == point.transform and n.latency == point.latency and n.hemisphere == block)
+
+    # Convert ExpressionPoints in assertions to the actual IPPMNodes in the graph_full
+    # Then use these nodes to check successors in ftl
+    node_c1_A = get_ippm_node(ExpressionPoint("c1", 1, "A", -50), BLOCK_SCALP, graph)
+    node_c2_A = get_ippm_node(ExpressionPoint("c2", 2, "A", -50), BLOCK_SCALP, graph)
+    node_c3_A = get_ippm_node(ExpressionPoint("c3", 3, "A", -50), BLOCK_SCALP, graph)
+    node_c4_B = get_ippm_node(ExpressionPoint("c4", 4, "B", -50), BLOCK_SCALP, graph)
+    node_c5_C = get_ippm_node(ExpressionPoint("c5", 5, "C", -50), BLOCK_SCALP, graph)
+
+
+    assert set(ftl.successors(pseudo_input_node)) == {node_c1_A}
+    assert set(ftl.successors(node_c1_A)) == {node_c2_A}
+    assert set(ftl.successors(node_c2_A)) == {node_c3_A}
+    assert set(ftl.successors(node_c3_A)) == {node_c4_B, node_c5_C}
+    assert set(ftl.successors(node_c4_B)) == set()
+    assert set(ftl.successors(node_c5_C)) == set()
 
 
 def test_ippmgraph_points_for_transform(sample_hierarchy, sample_points):
-    graph = IPPMGraph(sample_hierarchy, sample_points)
+    graph = IPPMGraph(sample_hierarchy, dict(scalp=sample_points))
 
     assert graph.points_for_transform("func1") == [
         ExpressionPoint("c", 10, "func1", -28),
@@ -237,7 +249,7 @@
 
 
 def test_ippmgraph_edges_for_transform(sample_hierarchy, sample_points):
-    graph = IPPMGraph(sample_hierarchy, sample_points)
+    graph = IPPMGraph(sample_hierarchy, dict(scalp=sample_points))
 
     connection_style = IPPMConnectionStyle.first_to_first
     assert graph.edges_between_transforms("func1", "func2", connection_style) == [
@@ -264,7 +276,7 @@
 
 
 def test_ippm_subgraph_with_input(sample_hierarchy, sample_points):
-    graph = IPPMGraph(sample_hierarchy, sample_points)
+    graph = IPPMGraph(sample_hierarchy, dict(scalp=sample_points))
     select_transforms = {"input", "func1", "func2"}
     subgraph = graph.subgraph(select_transforms)
     expected = IPPMGraph(
@@ -274,33 +286,6 @@
             for down, ups in sample_hierarchy.items()
             if down in select_transforms
         },
-        [p for p in sample_points if p.transform in select_transforms]
+        dict(scalp=[p for p in sample_points if p.transform in select_transforms])
     )
-    assert subgraph == expected
-=======
-
-    # Get the actual input node from the graph
-    input_nodes_in_graph = [n for n in graph.graph_full.nodes if n.is_input and n.transform == "in"]
-    assert len(input_nodes_in_graph) == 1
-    pseudo_input_node = input_nodes_in_graph[0]
-
-    # Helper to get IPPMNode from ExpressionPoint for assertions
-    def get_ippm_node(point: ExpressionPoint, block: str, graph_obj: IPPMGraph):
-        return next(n for n in graph_obj.graph_full.nodes if n.transform == point.transform and n.latency == point.latency and n.hemisphere == block)
-
-    # Convert ExpressionPoints in assertions to the actual IPPMNodes in the graph_full
-    # Then use these nodes to check successors in ftl
-    node_c1_A = get_ippm_node(ExpressionPoint("c1", 1, "A", -50), BLOCK_SCALP, graph)
-    node_c2_A = get_ippm_node(ExpressionPoint("c2", 2, "A", -50), BLOCK_SCALP, graph)
-    node_c3_A = get_ippm_node(ExpressionPoint("c3", 3, "A", -50), BLOCK_SCALP, graph)
-    node_c4_B = get_ippm_node(ExpressionPoint("c4", 4, "B", -50), BLOCK_SCALP, graph)
-    node_c5_C = get_ippm_node(ExpressionPoint("c5", 5, "C", -50), BLOCK_SCALP, graph)
-
-
-    assert set(ftl.successors(pseudo_input_node)) == {node_c1_A}
-    assert set(ftl.successors(node_c1_A)) == {node_c2_A}
-    assert set(ftl.successors(node_c2_A)) == {node_c3_A}
-    assert set(ftl.successors(node_c3_A)) == {node_c4_B, node_c5_C}
-    assert set(ftl.successors(node_c4_B)) == set()
-    assert set(ftl.successors(node_c5_C)) == set()
->>>>>>> 551474d3
+    assert subgraph == expected