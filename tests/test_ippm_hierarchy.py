--- conflicted
+++ resolved
@@ -74,14 +74,13 @@
     })
 
 
-<<<<<<< HEAD
 def test_ctl_serial_sequence_more_complex(complicated_ctl_example):
-    assert complicated_ctl_example.serial_sequence == [
-        ["input"],
-        ["func1"],
-        ["func2"],
-        ["func3", "func4"],
-    ]
+    assert complicated_ctl_example.serial_sequence == (
+        frozenset({"input"}),
+        frozenset({"func1"}),
+        frozenset({"func2"}),
+        frozenset({"func3", "func4"}),
+    )
 
 
 def test_ctl_subgraph(complicated_ctl_example):
@@ -94,13 +93,6 @@
         "func1": [],
         "func4": [],
     })
-=======
-    assert ctl.serial_sequence == (
-        {"input"},
-        {"func1"},
-        {"func2"},
-        {"func3", "func4"},
-    )
 
 
 def test_ctl_connected_components_one(hier):
@@ -182,5 +174,4 @@
             frozenset({"func2copy"}),
             frozenset({"func3copy", "func4copy"}),
         )
-    }
->>>>>>> ea8a0d84
+    }