<<<<<<< HEAD
from kymata.ippm.data_tools import IPPMHexel, build_hexel_dict_from_api_response, causality_violation_score, transform_recall
=======
from kymata.ippm.data_tools import (
    IPPMHexel,
    build_hexel_dict_from_api_response,
    causality_violation_score,
    function_recall,
)
>>>>>>> 7f9e5810
from collections import namedtuple
import kymata.ippm.data_tools as data_tools
import pytest

Node = namedtuple("Node", "magnitude position inc_edges")


def test_hexel():
    hexel = IPPMHexel("test", "test description", "test commit")
    test_right_pairings = [(20, 10e-3), (50, 0.000012), (611, 0.00053)]
    test_left_pairings = [(122, 0.32), (523, 0.00578), (200, 0.0006)]
    for left, right in zip(test_right_pairings, test_left_pairings):
        hexel.add_pairing("rightHemisphere", left)
        hexel.add_pairing("leftHemisphere", right)

    assert hexel.function == "test"
    assert hexel.description == "test description"
    assert hexel.github_commit == "test commit"
    assert hexel.left_best_pairings == [(122, 0.32), (523, 0.00578), (200, 0.0006)]
    assert hexel.right_best_pairings == [(20, 10e-3), (50, 0.000012), (611, 0.00053)]


def test_build_hexel_dict():
    test_dict = {
        "leftHemisphere": [[2, 1, 0.012, "left1"], [2, 14, 0.213, "left1"]],
        "rightHemisphere": [[3, 51, 0.1244, "left1"], [4, 345, 0.557, "right1"]],
    }

    hexels = build_hexel_dict_from_api_response(test_dict)

    # check functions are saved correctly
    assert list(hexels.keys()) == ["left1", "right1"]
    # check p value is stored and calculated correctly
    assert hexels["left1"].left_best_pairings == [
        (1, pow(10, 0.012)),
        (14, pow(10, 0.213)),
    ]
    assert hexels["left1"].right_best_pairings == [(51, pow(10, 0.1244))]


def test_causalityViolation_With_RightHemi_Should_Succeed():
    test_hexels = {
        "f1": IPPMHexel("f1"),
        "f2": IPPMHexel("f2"),
        "f3": IPPMHexel("f3"),
        "f4": IPPMHexel("f4"),
    }
    test_hexels["f1"].right_best_pairings = [(50, 1e-50), (100, 1e-25)]
    test_hexels["f2"].right_best_pairings = [(75, 1e-55), (110, 1e-77)]
    test_hexels["f3"].right_best_pairings = [(120, 1e-39)]
    test_hexels["f4"].right_best_pairings = [(100, 1e-19), (150, 1e-75)]
    test_hierarchy = {"f4": ["f3"], "f3": ["f1", "f2"], "f2": ["f1"], "f1": []}

    assert causality_violation_score(
        test_hexels, test_hierarchy, "rightHemisphere", ["f1"]
    ) == (0.25, 1, 4)


def test_causalityViolation_With_LeftHemi_Should_Succeed():
    test_hexels = {
        "f1": IPPMHexel("f1"),
        "f2": IPPMHexel("f2"),
        "f3": IPPMHexel("f3"),
        "f4": IPPMHexel("f4"),
    }
    test_hexels["f1"].left_best_pairings = [(50, 1e-50), (100, 1e-25)]
    test_hexels["f2"].left_best_pairings = [(75, 1e-55), (110, 1e-77)]
    test_hexels["f3"].left_best_pairings = [(120, 1e-39)]
    test_hexels["f4"].left_best_pairings = [(100, 1e-19), (150, 1e-75)]
    test_hierarchy = {"f4": ["f3"], "f3": ["f1", "f2"], "f2": ["f1"], "f1": []}
    assert causality_violation_score(
        test_hexels, test_hierarchy, "leftHemisphere", ["f1"]
    ) == (0.25, 1, 4)


def test_causalityViolation_With_SingleFunction_Should_Return0():
    test_hexels = {"f1": IPPMHexel("f1")}
    test_hexels["f1"].left_best_pairings = [(50, 1e-50), (100, 1e-25)]
    test_hierarchy = {"f1": []}

    assert causality_violation_score(
        test_hexels, test_hierarchy, "leftHemisphere", ["f1"]
    ) == (0, 0, 0)


def test_causalityViolation_With_SingleEdge_Should_Return0():
    test_hexels = {"f1": IPPMHexel("f1"), "f2": IPPMHexel("f2")}
    test_hexels["f1"].left_best_pairings = [(50, 1e-50), (100, 1e-25)]
    test_hexels["f2"].left_best_pairings = [(110, 1e-50)]
    test_hierarchy = {"f2": ["f1"], "f1": []}

    assert causality_violation_score(
        test_hexels, test_hierarchy, "leftHemisphere", ["f1"]
    ) == (0, 0, 1)


def test_functionRecall_With_NoFuncs_Should_Return0():
    test_hexels = {"f1": IPPMHexel("f1"), "f2": IPPMHexel("f2")}
    test_hexels["f1"].left_best_pairings = []
    test_hexels["f2"].left_best_pairings = [
        (10, 1e-1)
    ]  # should be > alpha, so not significant
    test_ippm = {}
<<<<<<< HEAD
    funcs = ['f1', 'f2']
    ratio, numer, denom = transform_recall(test_hexels, funcs, test_ippm, 'leftHemisphere')
=======
    funcs = ["f1", "f2"]
    ratio, numer, denom = function_recall(
        test_hexels, funcs, test_ippm, "leftHemisphere"
    )

    assert ratio == 0
    assert numer == 0
    assert denom == 0
>>>>>>> 7f9e5810


def test_functionRecall_With_AllFuncsFound_Should_Return1():
    test_hexels = {"f1": IPPMHexel("f1"), "f2": IPPMHexel("f2")}
    test_hexels["f1"].left_best_pairings = [(10, 1e-30), (15, 1e-35)]
    test_hexels["f2"].left_best_pairings = [(25, 1e-50), (30, 1e-2)]
    test_ippm = {
        "f1-0": Node(1e-30, 10, []),
        "f1-1": Node(1e-35, 15, ["f1-0"]),
        "f2-0": Node(1e-50, 25, ["f1-1"]),
    }
<<<<<<< HEAD
    funcs = ['f1', 'f2']
    ratio, numer, denom = transform_recall(test_hexels, funcs, test_ippm, 'leftHemisphere')
=======
    funcs = ["f1", "f2"]
    ratio, numer, denom = function_recall(
        test_hexels, funcs, test_ippm, "leftHemisphere"
    )

    assert ratio == 1
    assert numer == 2
    assert denom == 2
>>>>>>> 7f9e5810


def test_functionRecall_With_InvalidHemiInput_Should_RaiseException():
    with pytest.raises(AssertionError):
<<<<<<< HEAD
        transform_recall({}, [], {}, 'invalidHemisphere')

def test_functionRecall_With_ValidInputRightHemi_Should_ReturnSuccess():
    test_hexels = {'f1': IPPMHexel('f1'), 'f2': IPPMHexel('f2')}
    test_hexels['f1'].left_best_pairings = [(10, 1e-30), (15, 1e-35)]
    test_hexels['f2'].left_best_pairings = [(25, 1e-50), (30, 1e-2)]
    test_ippm = {
        'f1-0': Node(1e-30, 10, []),
        'f1-1': Node(1e-35, 15, ['f1-0'])
    }
    funcs = ['f1', 'f2']
    ratio, numer, denom = transform_recall(test_hexels, funcs, test_ippm, 'leftHemisphere')
=======
        function_recall({}, [], {}, "invalidHemisphere")


def test_functionRecall_With_ValidInputRightHemi_Should_ReturnSuccess():
    test_hexels = {"f1": IPPMHexel("f1"), "f2": IPPMHexel("f2")}
    test_hexels["f1"].left_best_pairings = [(10, 1e-30), (15, 1e-35)]
    test_hexels["f2"].left_best_pairings = [(25, 1e-50), (30, 1e-2)]
    test_ippm = {"f1-0": Node(1e-30, 10, []), "f1-1": Node(1e-35, 15, ["f1-0"])}
    funcs = ["f1", "f2"]
    ratio, numer, denom = function_recall(
        test_hexels, funcs, test_ippm, "leftHemisphere"
    )

    assert ratio == 1 / 2
    assert numer == 1
    assert denom == 2
>>>>>>> 7f9e5810


def test_Should_convertToPower10_When_validInput():
    hexels = {"f1": IPPMHexel("f1")}
    hexels["f1"].right_best_pairings = [(10, -50), (20, -10), (30, -20), (40, -3)]
    converted = data_tools.convert_to_power10(hexels)
    assert converted["f1"].right_best_pairings == [
        (10, 1e-50),
        (20, 1e-10),
        (30, 1e-20),
        (40, 1e-3),
    ]


def test_Should_removeExcessFuncs_When_validInput():
    hexels = {"f1": IPPMHexel("f1"), "f2": IPPMHexel("f2"), "f3": IPPMHexel("f3")}
    to_retain = ["f2"]
    filtered = data_tools.remove_excess_funcs(to_retain, hexels)
    assert list(filtered.keys()) == to_retain


def test_Should_copyHemisphere_When_validInput():
    hexels = {"f1": IPPMHexel("f1")}
    hexels["f1"].right_best_pairings = [(20, 1e-20), (23, 1e-32), (35, 1e-44)]
    hexels["f1"].left_best_pairings = [(10, 1e-20), (21, 1e-55)]
    data_tools.copy_hemisphere(
        hexels_to=hexels,
        hexels_from=hexels,
        hemi_to="rightHemisphere",
        hemi_from="leftHemisphere",
        func="f1",
    )
    assert hexels["f1"].right_best_pairings == hexels["f1"].left_best_pairings<|MERGE_RESOLUTION|>--- conflicted
+++ resolved
@@ -1,13 +1,9 @@
-<<<<<<< HEAD
-from kymata.ippm.data_tools import IPPMHexel, build_hexel_dict_from_api_response, causality_violation_score, transform_recall
-=======
 from kymata.ippm.data_tools import (
     IPPMHexel,
     build_hexel_dict_from_api_response,
     causality_violation_score,
-    function_recall,
+    transform_recall,
 )
->>>>>>> 7f9e5810
 from collections import namedtuple
 import kymata.ippm.data_tools as data_tools
 import pytest
@@ -111,19 +107,14 @@
         (10, 1e-1)
     ]  # should be > alpha, so not significant
     test_ippm = {}
-<<<<<<< HEAD
-    funcs = ['f1', 'f2']
-    ratio, numer, denom = transform_recall(test_hexels, funcs, test_ippm, 'leftHemisphere')
-=======
     funcs = ["f1", "f2"]
-    ratio, numer, denom = function_recall(
+    ratio, numer, denom = transform_recall(
         test_hexels, funcs, test_ippm, "leftHemisphere"
     )
 
     assert ratio == 0
     assert numer == 0
     assert denom == 0
->>>>>>> 7f9e5810
 
 
 def test_functionRecall_With_AllFuncsFound_Should_Return1():
@@ -135,38 +126,19 @@
         "f1-1": Node(1e-35, 15, ["f1-0"]),
         "f2-0": Node(1e-50, 25, ["f1-1"]),
     }
-<<<<<<< HEAD
-    funcs = ['f1', 'f2']
-    ratio, numer, denom = transform_recall(test_hexels, funcs, test_ippm, 'leftHemisphere')
-=======
     funcs = ["f1", "f2"]
-    ratio, numer, denom = function_recall(
+    ratio, numer, denom = transform_recall(
         test_hexels, funcs, test_ippm, "leftHemisphere"
     )
 
     assert ratio == 1
     assert numer == 2
     assert denom == 2
->>>>>>> 7f9e5810
 
 
 def test_functionRecall_With_InvalidHemiInput_Should_RaiseException():
     with pytest.raises(AssertionError):
-<<<<<<< HEAD
-        transform_recall({}, [], {}, 'invalidHemisphere')
-
-def test_functionRecall_With_ValidInputRightHemi_Should_ReturnSuccess():
-    test_hexels = {'f1': IPPMHexel('f1'), 'f2': IPPMHexel('f2')}
-    test_hexels['f1'].left_best_pairings = [(10, 1e-30), (15, 1e-35)]
-    test_hexels['f2'].left_best_pairings = [(25, 1e-50), (30, 1e-2)]
-    test_ippm = {
-        'f1-0': Node(1e-30, 10, []),
-        'f1-1': Node(1e-35, 15, ['f1-0'])
-    }
-    funcs = ['f1', 'f2']
-    ratio, numer, denom = transform_recall(test_hexels, funcs, test_ippm, 'leftHemisphere')
-=======
-        function_recall({}, [], {}, "invalidHemisphere")
+        transform_recall({}, [], {}, 'invalidHemisphere")
 
 
 def test_functionRecall_With_ValidInputRightHemi_Should_ReturnSuccess():
@@ -176,13 +148,12 @@
     test_ippm = {"f1-0": Node(1e-30, 10, []), "f1-1": Node(1e-35, 15, ["f1-0"])}
     funcs = ["f1", "f2"]
     ratio, numer, denom = function_recall(
-        test_hexels, funcs, test_ippm, "leftHemisphere"
+    ratio, numer, denom = transform_recall(test_hexels, funcs, test_ippm, 'leftHemisphere")
     )
 
     assert ratio == 1 / 2
     assert numer == 1
     assert denom == 2
->>>>>>> 7f9e5810
 
 
 def test_Should_convertToPower10_When_validInput():
