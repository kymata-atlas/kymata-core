--- conflicted
+++ resolved
@@ -62,10 +62,6 @@
                         help='audio shift correction, for every second of function, add this number of seconds (to the start of the emeg split) per seconds of emeg seen')
     args = parser.parse_args()
 
-<<<<<<< HEAD
-    # TODO: use config for ppt lists etc
-=======
->>>>>>> ef5622e1
     #config = load_config(str(Path(Path(__file__).parent.parent, "kymata", "config", "dataset4.yaml")))
 
     participants = [
