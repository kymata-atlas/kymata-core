from pathlib import Path
from os import path
from kymata.io.nkg import load_expression_set
from kymata.plot.plot import expression_plot, legend_display_dict
from kymata.plot.color import constant_color_dict

<<<<<<< HEAD
# template invoker for printing out expression set .nkgs

# path_to_nkg_files = Path(Path(path.abspath("")).parent, "kymata-toolbox-data", "output")

# expression_data = load_expression_set(Path( path_to_nkg_files, "IL_gridsearch.nkg"))
# expression_data += load_expression_set(Path( path_to_nkg_files, "STL_gridsearch.nkg"))
# expression_data += load_expression_set(Path( path_to_nkg_files, "IL1_gridsearch.nkg"))
# expression_data += load_expression_set(Path( path_to_nkg_files, "IL2_gridsearch.nkg"))
# expression_data += load_expression_set(Path( path_to_nkg_files, "IL3_gridsearch.nkg"))
# expression_data += load_expression_set(Path( path_to_nkg_files, "IL4_gridsearch.nkg"))
# expression_data += load_expression_set(Path( path_to_nkg_files, "IL5_gridsearch.nkg"))
# expression_data += load_expression_set(Path( path_to_nkg_files, "IL6_gridsearch.nkg"))
# expression_data += load_expression_set(Path( path_to_nkg_files, "IL7_gridsearch.nkg"))
# expression_data += load_expression_set(Path( path_to_nkg_files, "IL8_gridsearch.nkg"))
# expression_data += load_expression_set(Path( path_to_nkg_files, "IL9_gridsearch.nkg"))

# expression_plot(expression_data, color = {
#                     'IL': '#b11e34',
#                     'IL1': '#a201e9',
#                     'IL2': '#a201e9',
#                     'IL3': '#a201e9',
#                     'IL4': '#a201e9',
#                     'IL5': '#a201e9',
#                     'IL6': '#a201e9',
#                     'IL7': '#a201e9',
#                     'IL8': '#a201e9',
#                     'IL9': '#a201e9',
#                     'STL': '#d388b5'
#                   })

path_to_nkg_files = '/imaging/projects/cbu/kymata/analyses/tianyi/kymata-toolbox/kymata-toolbox-data/output/whisper/encoder_all_der_5'

expression_data = load_expression_set(Path( path_to_nkg_files, "model.encoder.conv1_511_gridsearch.nkg"))
expression_data += load_expression_set(Path( path_to_nkg_files, "model.encoder.conv2_511_gridsearch.nkg"))
expression_data += load_expression_set(Path( path_to_nkg_files, "model.encoder.layers.0.final_layer_norm_511_gridsearch.nkg"))
expression_data += load_expression_set(Path( path_to_nkg_files, "model.encoder.layers.1.final_layer_norm_511_gridsearch.nkg"))
expression_data += load_expression_set(Path( path_to_nkg_files, "model.encoder.layers.2.final_layer_norm_511_gridsearch.nkg"))
expression_data += load_expression_set(Path( path_to_nkg_files, "model.encoder.layers.3.final_layer_norm_511_gridsearch.nkg"))
expression_data += load_expression_set(Path( path_to_nkg_files, "model.encoder.layers.4.final_layer_norm_511_gridsearch.nkg"))
expression_data += load_expression_set(Path( path_to_nkg_files, "model.encoder.layers.5.final_layer_norm_511_gridsearch.nkg"))

conv1_list = []
conv2_list = []
encoder0_list = []
encoder1_list = []
encoder2_list = []
encoder3_list = []
encoder4_list = []
encoder5_list = []

# Loop through the range from 0 to 511
for i in range(512):
    conv1 = f"model.encoder.conv1_{i}"
    conv1_list.append(conv1)

for i in range(512):
    conv2 = f"model.encoder.conv2_{i}"
    conv2_list.append(conv2)

for i in range(512):
    encoder0 = f"model.encoder.layers.0.final_layer_norm_{i}"
    encoder0_list.append(encoder0)

for i in range(512):
    encoder1 = f"model.encoder.layers.1.final_layer_norm_{i}"
    encoder1_list.append(encoder1)

for i in range(512):
    encoder2 = f"model.encoder.layers.2.final_layer_norm_{i}"
    encoder2_list.append(encoder2)

for i in range(512):
    encoder3 = f"model.encoder.layers.3.final_layer_norm_{i}"
    encoder3_list.append(encoder3)

for i in range(512):
    encoder4 = f"model.encoder.layers.4.final_layer_norm_{i}"
    encoder4_list.append(encoder4)

for i in range(512):
    encoder5 = f"model.encoder.layers.5.final_layer_norm_{i}"
    encoder5_list.append(encoder5)

expression_plot(expression_data, 
                ylim=-400, 
                xlims=(-200, 800), 
                save_to=Path(Path(path.abspath("")).parent, "kymata-toolbox/kymata-toolbox-data", "output/encoder_all.jpg"), 
                show_legend=True,
                color= constant_color_dict(conv1_list, color='red')
                        | constant_color_dict(conv2_list, color='green')
                        | constant_color_dict(encoder0_list, color='blue')
                        | constant_color_dict(encoder1_list, color='cyan')
                        | constant_color_dict(encoder2_list, color='magenta')
                        | constant_color_dict(encoder3_list, color='yellow')
                        | constant_color_dict(encoder4_list, color='orange')
                        | constant_color_dict(encoder5_list, color='purple'),
                legend_display=legend_display_dict(conv1_list, 'Conv layer 1')
                               | legend_display_dict(conv1_list, 'Conv layer 1')
                               | legend_display_dict(conv2_list, 'Conv layer 2')
                               | legend_display_dict(encoder0_list, 'Encoder layer 1')
                               | legend_display_dict(encoder1_list, 'Encoder layer 2')
                               | legend_display_dict(encoder2_list, 'Encoder layer 3')
                               | legend_display_dict(encoder3_list, 'Encoder layer 4')
                               | legend_display_dict(encoder4_list, 'Encoder layer 5')
                               | legend_display_dict(encoder5_list, 'Encoder layer 6'))
=======

def main():
    function_family_type = 'standard' # 'standard' or 'ANN'
    path_to_nkg_files = Path(Path(path.abspath("")).parent, "kymata-toolbox-data", "output")

    # template invoker for printing out expression set .nkgs

    if function_family_type == 'standard':

        expression_data  = load_expression_set(Path( path_to_nkg_files, "combined_TVL_gridsearch.nkg"))

        fig = expression_plot(expression_data, color = {
                             'IL': '#b11e34',
                             'IL1': '#a201e9',
                             'IL2': '#a201e9',
                             'IL3': '#a201e9',
                             'IL4': '#a201e9',
                             'IL5': '#a201e9',
                             'IL6': '#a201e9',
                             'IL7': '#a201e9',
                             'IL8': '#a201e9',
                             'IL9': '#a201e9',
                             'STL': '#d388b5'
                           },
                        minimap=True,
                        ylim=-200)

        fig.show()
        fig.savefig(Path(path_to_nkg_files, "expression_plot.png"))

    elif function_family_type == 'ANN':

        path_to_nkg_files = Path(path_to_nkg_files, 'whisper/encoder_all_der_5')

        expression_data = load_expression_set(Path( path_to_nkg_files, "model.encoder.conv1_511_gridsearch.nkg"))
        expression_data += load_expression_set(Path( path_to_nkg_files, "model.encoder.conv2_511_gridsearch.nkg"))
        expression_data += load_expression_set(Path( path_to_nkg_files, "model.encoder.layers.0.final_layer_norm_511_gridsearch.nkg"))
        expression_data += load_expression_set(Path( path_to_nkg_files, "model.encoder.layers.1.final_layer_norm_511_gridsearch.nkg"))
        expression_data += load_expression_set(Path( path_to_nkg_files, "model.encoder.layers.2.final_layer_norm_511_gridsearch.nkg"))
        expression_data += load_expression_set(Path( path_to_nkg_files, "model.encoder.layers.3.final_layer_norm_511_gridsearch.nkg"))
        expression_data += load_expression_set(Path( path_to_nkg_files, "model.encoder.layers.4.final_layer_norm_511_gridsearch.nkg"))
        expression_data += load_expression_set(Path( path_to_nkg_files, "model.encoder.layers.5.final_layer_norm_511_gridsearch.nkg"))

        conv1_list = []
        conv2_list = []
        encoder0_list = []
        encoder1_list = []
        encoder2_list = []
        encoder3_list = []
        encoder4_list = []
        encoder5_list = []

        # Loop through the range from 0 to 511
        for i in range(512):
            conv1 = f"model.encoder.conv1_{i}"
            conv1_list.append(conv1)

        for i in range(512):
            conv2 = f"model.encoder.conv2_{i}"
            conv2_list.append(conv2)

        for i in range(512):
            encoder0 = f"model.encoder.layers.0.final_layer_norm_{i}"
            encoder0_list.append(encoder0)

        for i in range(512):
            encoder1 = f"model.encoder.layers.1.final_layer_norm_{i}"
            encoder1_list.append(encoder1)

        for i in range(512):
            encoder2 = f"model.encoder.layers.2.final_layer_norm_{i}"
            encoder2_list.append(encoder2)

        for i in range(512):
            encoder3 = f"model.encoder.layers.3.final_layer_norm_{i}"
            encoder3_list.append(encoder3)

        for i in range(512):
            encoder4 = f"model.encoder.layers.4.final_layer_norm_{i}"
            encoder4_list.append(encoder4)

        for i in range(512):
            encoder5 = f"model.encoder.layers.5.final_layer_norm_{i}"
            encoder5_list.append(encoder5)

        expression_plot(expression_data,
                        ylim=-400,
                        xlims=(-200, 800),
                        save_to=Path(Path(path.abspath("")).parent, "kymata-toolbox/kymata-toolbox-data", "output/encoder_all.jpg"),
                        show_legend=True,
                        color= constant_color_dict(conv1_list, color='red')
                                | constant_color_dict(conv2_list, color='green')
                                | constant_color_dict(encoder0_list, color='blue')
                                | constant_color_dict(encoder1_list, color='cyan')
                                | constant_color_dict(encoder2_list, color='magenta')
                                | constant_color_dict(encoder3_list, color='yellow')
                                | constant_color_dict(encoder4_list, color='orange')
                                | constant_color_dict(encoder5_list, color='purple'),
                        legend_display=lengend_display_dict(conv1_list, 'Conv layer 1')
                                       | lengend_display_dict(conv1_list, 'Conv layer 1')
                                       | lengend_display_dict(conv2_list, 'Conv layer 2')
                                       | lengend_display_dict(encoder0_list, 'Encoder layer 1')
                                       | lengend_display_dict(encoder1_list, 'Encoder layer 2')
                                       | lengend_display_dict(encoder2_list, 'Encoder layer 3')
                                       | lengend_display_dict(encoder3_list, 'Encoder layer 4')
                                       | lengend_display_dict(encoder4_list, 'Encoder layer 5')
                                       | lengend_display_dict(encoder5_list, 'Encoder layer 6'))

if __name__ == '__main__':
    main()
>>>>>>> 72665a73
<|MERGE_RESOLUTION|>--- conflicted
+++ resolved
@@ -3,114 +3,6 @@
 from kymata.io.nkg import load_expression_set
 from kymata.plot.plot import expression_plot, legend_display_dict
 from kymata.plot.color import constant_color_dict
-
-<<<<<<< HEAD
-# template invoker for printing out expression set .nkgs
-
-# path_to_nkg_files = Path(Path(path.abspath("")).parent, "kymata-toolbox-data", "output")
-
-# expression_data = load_expression_set(Path( path_to_nkg_files, "IL_gridsearch.nkg"))
-# expression_data += load_expression_set(Path( path_to_nkg_files, "STL_gridsearch.nkg"))
-# expression_data += load_expression_set(Path( path_to_nkg_files, "IL1_gridsearch.nkg"))
-# expression_data += load_expression_set(Path( path_to_nkg_files, "IL2_gridsearch.nkg"))
-# expression_data += load_expression_set(Path( path_to_nkg_files, "IL3_gridsearch.nkg"))
-# expression_data += load_expression_set(Path( path_to_nkg_files, "IL4_gridsearch.nkg"))
-# expression_data += load_expression_set(Path( path_to_nkg_files, "IL5_gridsearch.nkg"))
-# expression_data += load_expression_set(Path( path_to_nkg_files, "IL6_gridsearch.nkg"))
-# expression_data += load_expression_set(Path( path_to_nkg_files, "IL7_gridsearch.nkg"))
-# expression_data += load_expression_set(Path( path_to_nkg_files, "IL8_gridsearch.nkg"))
-# expression_data += load_expression_set(Path( path_to_nkg_files, "IL9_gridsearch.nkg"))
-
-# expression_plot(expression_data, color = {
-#                     'IL': '#b11e34',
-#                     'IL1': '#a201e9',
-#                     'IL2': '#a201e9',
-#                     'IL3': '#a201e9',
-#                     'IL4': '#a201e9',
-#                     'IL5': '#a201e9',
-#                     'IL6': '#a201e9',
-#                     'IL7': '#a201e9',
-#                     'IL8': '#a201e9',
-#                     'IL9': '#a201e9',
-#                     'STL': '#d388b5'
-#                   })
-
-path_to_nkg_files = '/imaging/projects/cbu/kymata/analyses/tianyi/kymata-toolbox/kymata-toolbox-data/output/whisper/encoder_all_der_5'
-
-expression_data = load_expression_set(Path( path_to_nkg_files, "model.encoder.conv1_511_gridsearch.nkg"))
-expression_data += load_expression_set(Path( path_to_nkg_files, "model.encoder.conv2_511_gridsearch.nkg"))
-expression_data += load_expression_set(Path( path_to_nkg_files, "model.encoder.layers.0.final_layer_norm_511_gridsearch.nkg"))
-expression_data += load_expression_set(Path( path_to_nkg_files, "model.encoder.layers.1.final_layer_norm_511_gridsearch.nkg"))
-expression_data += load_expression_set(Path( path_to_nkg_files, "model.encoder.layers.2.final_layer_norm_511_gridsearch.nkg"))
-expression_data += load_expression_set(Path( path_to_nkg_files, "model.encoder.layers.3.final_layer_norm_511_gridsearch.nkg"))
-expression_data += load_expression_set(Path( path_to_nkg_files, "model.encoder.layers.4.final_layer_norm_511_gridsearch.nkg"))
-expression_data += load_expression_set(Path( path_to_nkg_files, "model.encoder.layers.5.final_layer_norm_511_gridsearch.nkg"))
-
-conv1_list = []
-conv2_list = []
-encoder0_list = []
-encoder1_list = []
-encoder2_list = []
-encoder3_list = []
-encoder4_list = []
-encoder5_list = []
-
-# Loop through the range from 0 to 511
-for i in range(512):
-    conv1 = f"model.encoder.conv1_{i}"
-    conv1_list.append(conv1)
-
-for i in range(512):
-    conv2 = f"model.encoder.conv2_{i}"
-    conv2_list.append(conv2)
-
-for i in range(512):
-    encoder0 = f"model.encoder.layers.0.final_layer_norm_{i}"
-    encoder0_list.append(encoder0)
-
-for i in range(512):
-    encoder1 = f"model.encoder.layers.1.final_layer_norm_{i}"
-    encoder1_list.append(encoder1)
-
-for i in range(512):
-    encoder2 = f"model.encoder.layers.2.final_layer_norm_{i}"
-    encoder2_list.append(encoder2)
-
-for i in range(512):
-    encoder3 = f"model.encoder.layers.3.final_layer_norm_{i}"
-    encoder3_list.append(encoder3)
-
-for i in range(512):
-    encoder4 = f"model.encoder.layers.4.final_layer_norm_{i}"
-    encoder4_list.append(encoder4)
-
-for i in range(512):
-    encoder5 = f"model.encoder.layers.5.final_layer_norm_{i}"
-    encoder5_list.append(encoder5)
-
-expression_plot(expression_data, 
-                ylim=-400, 
-                xlims=(-200, 800), 
-                save_to=Path(Path(path.abspath("")).parent, "kymata-toolbox/kymata-toolbox-data", "output/encoder_all.jpg"), 
-                show_legend=True,
-                color= constant_color_dict(conv1_list, color='red')
-                        | constant_color_dict(conv2_list, color='green')
-                        | constant_color_dict(encoder0_list, color='blue')
-                        | constant_color_dict(encoder1_list, color='cyan')
-                        | constant_color_dict(encoder2_list, color='magenta')
-                        | constant_color_dict(encoder3_list, color='yellow')
-                        | constant_color_dict(encoder4_list, color='orange')
-                        | constant_color_dict(encoder5_list, color='purple'),
-                legend_display=legend_display_dict(conv1_list, 'Conv layer 1')
-                               | legend_display_dict(conv1_list, 'Conv layer 1')
-                               | legend_display_dict(conv2_list, 'Conv layer 2')
-                               | legend_display_dict(encoder0_list, 'Encoder layer 1')
-                               | legend_display_dict(encoder1_list, 'Encoder layer 2')
-                               | legend_display_dict(encoder2_list, 'Encoder layer 3')
-                               | legend_display_dict(encoder3_list, 'Encoder layer 4')
-                               | legend_display_dict(encoder4_list, 'Encoder layer 5')
-                               | legend_display_dict(encoder5_list, 'Encoder layer 6'))
-=======
 
 def main():
     function_family_type = 'standard' # 'standard' or 'ANN'
@@ -220,5 +112,4 @@
                                        | lengend_display_dict(encoder5_list, 'Encoder layer 6'))
 
 if __name__ == '__main__':
-    main()
->>>>>>> 72665a73
+    main()